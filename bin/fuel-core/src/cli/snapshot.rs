use crate::cli::DEFAULT_DB_PATH;
use anyhow::Context;
use clap::{
    Parser,
    Subcommand,
};
use fuel_core::{
    chain_config::ChainConfig,
    database::{
        database_description::on_chain::OnChain,
        ChainStateDb,
        Database,
    },
    types::fuel_types::ContractId,
};
use fuel_core_chain_config::{
    SnapshotWriter,
    MAX_GROUP_SIZE,
};
use fuel_core_storage::{
    iter::IterDirection,
    tables::{
        Coins,
        ContractsAssets,
        ContractsInfo,
        ContractsLatestUtxo,
        ContractsRawCode,
        ContractsState,
        FuelBlocks,
        Messages,
    },
    Result as StorageResult,
};
use fuel_core_types::{
    blockchain::block::Block,
    fuel_tx::Bytes32,
};
use itertools::Itertools;
use std::path::{
    Path,
    PathBuf,
};

/// Print a snapshot of blockchain state to stdout.
#[derive(Debug, Clone, Parser)]
pub struct Command {
    /// The path to the database.
    #[clap(
        name = "DB_PATH",
        long = "db-path",
        value_parser,
        default_value = (*DEFAULT_DB_PATH).to_str().unwrap()
    )]
    pub(crate) database_path: PathBuf,

    /// Where to save the snapshot
    #[arg(name = "OUTPUT_DIR", long = "output-directory")]
    pub(crate) output_dir: PathBuf,

    /// The sub-command of the snapshot operation.
    #[command(subcommand)]
    pub(crate) subcommand: SubCommands,
}

#[derive(Subcommand, Debug, Clone, Copy)]
pub enum Encoding {
    Json,
    #[cfg(feature = "parquet")]
    Parquet {
        /// The number of entries to write per parquet group.
        #[clap(name = "GROUP_SIZE", long = "group-size", default_value = "10000")]
        group_size: usize,
        /// Level of compression. Valid values are 0..=12.
        #[clap(
            name = "COMPRESSION_LEVEL",
            long = "compression-level",
            default_value = "1"
        )]
        compression: u8,
    },
}

impl Encoding {
    fn group_size(self) -> Option<usize> {
        match self {
            Encoding::Json => None,
            #[cfg(feature = "parquet")]
            Encoding::Parquet { group_size, .. } => Some(group_size),
        }
    }
}

#[derive(Debug, Clone, Subcommand)]
pub enum EncodingCommand {
    /// The encoding format for the chain state files.
    Encoding {
        #[clap(subcommand)]
        encoding: Encoding,
    },
}

impl EncodingCommand {
    fn encoding(self) -> Encoding {
        match self {
            EncodingCommand::Encoding { encoding } => encoding,
        }
    }
}

#[derive(Debug, Clone, Subcommand)]
pub enum SubCommands {
    /// Creates a snapshot of the entire database and produces a chain config.
    Everything {
        /// Specify a path to the chain config. Defaults used if no path
        /// is provided.
        #[clap(name = "CHAIN_CONFIG", long = "chain")]
        chain_config: Option<PathBuf>,
        /// Encoding format for the chain state files.
        #[clap(subcommand)]
        encoding_command: Option<EncodingCommand>,
    },
    /// Creates a config for the contract.
    #[command(arg_required_else_help = true)]
    Contract {
        /// The id of the contract to snapshot.
        #[clap(long = "id")]
        contract_id: ContractId,
    },
}

#[cfg(any(feature = "rocksdb", feature = "rocksdb-production"))]
pub fn exec(command: Command) -> anyhow::Result<()> {
    let db = open_db(&command.database_path)?;
    let output_dir = command.output_dir;

    match command.subcommand {
        SubCommands::Everything {
            chain_config,
            encoding_command,
            ..
        } => {
            let encoding = encoding_command
                .map(|f| f.encoding())
                .unwrap_or_else(|| Encoding::Json);
            full_snapshot(chain_config, &output_dir, encoding, &db)
        }
        SubCommands::Contract { contract_id } => {
            contract_snapshot(&db, contract_id, &output_dir)
        }
    }
}

fn contract_snapshot(
    db: impl ChainStateDb,
    contract_id: ContractId,
    output_dir: &Path,
) -> Result<(), anyhow::Error> {
    std::fs::create_dir_all(output_dir)?;

    let code = db
        .entries::<ContractsRawCode>(Some(contract_id.as_ref()), IterDirection::Forward)
        .next()
        .ok_or_else(|| {
            anyhow::anyhow!("contract code not found! id: {:?}", contract_id)
        })??;

    let info = db
        .entries::<ContractsInfo>(Some(contract_id.as_ref()), IterDirection::Forward)
        .next()
        .ok_or_else(|| {
            anyhow::anyhow!("contract info not found! id: {:?}", contract_id)
        })??;

    let utxo = db
        .entries::<ContractsLatestUtxo>(
            Some(contract_id.as_ref()),
            IterDirection::Forward,
        )
        .next()
        .ok_or_else(|| {
            anyhow::anyhow!("contract utxo not found! id: {:?}", contract_id)
        })??;

    let state = db
        .entries::<ContractsState>(Some(contract_id.as_ref()), IterDirection::Forward)
        .try_collect()?;

    let balance = db
        .entries::<ContractsAssets>(Some(contract_id.as_ref()), IterDirection::Forward)
        .try_collect()?;

    let block = get_last_block(&db)?;
    let mut writer = SnapshotWriter::json(output_dir);

    writer.write(vec![code])?;
    writer.write(vec![info])?;
    writer.write(vec![utxo])?;
    writer.write(state)?;
    writer.write(balance)?;
    writer.write_block_data(*block.header().height(), block.header().da_height)?;
    writer.close()?;
    Ok(())
}

fn full_snapshot(
    prev_chain_config: Option<PathBuf>,
    output_dir: &Path,
    encoding: Encoding,
    db: impl ChainStateDb,
) -> Result<(), anyhow::Error> {
    std::fs::create_dir_all(output_dir)?;

    let mut writer = match encoding {
        Encoding::Json => SnapshotWriter::json(output_dir),
        #[cfg(feature = "parquet")]
        Encoding::Parquet { compression, .. } => {
            SnapshotWriter::parquet(output_dir, compression.try_into()?)?
        }
    };

    let prev_chain_config = load_chain_config(prev_chain_config)?;
    writer.write_chain_config(&prev_chain_config)?;

    fn write<T>(
        data: impl Iterator<Item = StorageResult<T>>,
        group_size: usize,
        mut write: impl FnMut(Vec<T>) -> anyhow::Result<()>,
    ) -> anyhow::Result<()> {
        data.chunks(group_size)
            .into_iter()
            .try_for_each(|chunk| write(chunk.try_collect()?))
    }
    let group_size = encoding.group_size().unwrap_or(MAX_GROUP_SIZE);

    let coins = db.entries::<Coins>(None, IterDirection::Forward);
    write(coins, group_size, |chunk| writer.write(chunk))?;

    let messages = db.entries::<Messages>(None, IterDirection::Forward);
    write(messages, group_size, |chunk| writer.write(chunk))?;

    let code = db.entries::<ContractsRawCode>(None, IterDirection::Forward);
    write(code, group_size, |chunk| writer.write(chunk))?;

    let info = db.entries::<ContractsInfo>(None, IterDirection::Forward);
    write(info, group_size, |chunk| writer.write(chunk))?;

    let utxos = db.entries::<ContractsLatestUtxo>(None, IterDirection::Forward);
    write(utxos, group_size, |chunk| writer.write(chunk))?;

    let contract_states = db.entries::<ContractsState>(None, IterDirection::Forward);
    write(contract_states, group_size, |chunk| writer.write(chunk))?;

    let contract_balances = db.entries::<ContractsAssets>(None, IterDirection::Forward);
    write(contract_balances, group_size, |chunk| writer.write(chunk))?;

    let block = get_last_block(db)?;
    writer.write_block_data(*block.header().height(), block.header().da_height)?;

    writer.close()?;

    Ok(())
}

fn get_last_block(db: impl ChainStateDb) -> anyhow::Result<Block<Bytes32>> {
    Ok(db
        .entries::<FuelBlocks>(None, IterDirection::Reverse)
        .next()
        .ok_or_else(|| anyhow::anyhow!("no block found! Cannot determine block height"))??
        .value)
}

fn load_chain_config(
    chain_config: Option<PathBuf>,
) -> Result<ChainConfig, anyhow::Error> {
    let chain_config = match chain_config {
        Some(file) => ChainConfig::load(file)?,
        None => ChainConfig::local_testnet(),
    };

    Ok(chain_config)
}

fn open_db(path: &Path) -> anyhow::Result<Database> {
    Database::<OnChain>::open_rocksdb(path, None)
        .map_err(Into::<anyhow::Error>::into)
        .context(format!("failed to open database at path {path:?}",))
}

#[cfg(test)]
mod tests {

    use std::iter::repeat_with;

    use fuel_core_chain_config::{
        AsTable,
        SnapshotMetadata,
        SnapshotReader,
        StateConfig,
        TableEntry,
    };
    use fuel_core_storage::{
        structured_storage::TableWithBlueprint,
        tables::{
            Coins,
            ContractsAssets,
            ContractsLatestUtxo,
            ContractsRawCode,
            ContractsState,
            FuelBlocks,
            Messages,
        },
        transactional::{
            IntoTransaction,
            StorageTransaction,
        },
        ContractsAssetKey,
        ContractsStateKey,
        StorageAsMut,
    };
    use fuel_core_types::{
        blockchain::{
            block::CompressedBlock,
            primitives::DaBlockHeight,
        },
        entities::{
            coins::coin::{
                CompressedCoin,
                CompressedCoinV1,
            },
            contract::ContractUtxoInfo,
            message::{
                Message,
                MessageV1,
            },
        },
        fuel_tx::{
            TxPointer,
            UtxoId,
        },
    };
    use rand::{
        rngs::StdRng,
        seq::SliceRandom,
        Rng,
        SeedableRng,
    };
    use test_case::test_case;

    use super::*;

    struct DbPopulator {
        db: StorageTransaction<Database>,
        rng: StdRng,
    }

    #[derive(Debug, PartialEq)]
    struct OnChainData {
        coins: Vec<TableEntry<Coins>>,
        messages: Vec<TableEntry<Messages>>,
        contract_code: Vec<TableEntry<ContractsRawCode>>,
        contract_info: Vec<TableEntry<ContractsInfo>>,
        contract_utxo: Vec<TableEntry<ContractsLatestUtxo>>,
        contract_state: Vec<TableEntry<ContractsState>>,
        contract_balance: Vec<TableEntry<ContractsAssets>>,
        block: TableEntry<FuelBlocks>,
    }

    impl OnChainData {
        fn sorted(mut self) -> OnChainData {
            self.coins.sort_by_key(|e| e.key);
            self.messages.sort_by_key(|e| e.key);
            self.contract_code.sort_by_key(|e| e.key);
            self.contract_info.sort_by_key(|e| e.key);
            self.contract_utxo.sort_by_key(|e| e.key);
            self.contract_state.sort_by_key(|e| e.key);
            self.contract_balance.sort_by_key(|e| e.key);
            self
        }

        fn into_state_config(self) -> StateConfig {
            let coins = self.coins;
            let messages = self.messages;
            let contract_code = self.contract_code;
            let contract_info = self.contract_info;
            let contract_utxo = self.contract_utxo;
            let contract_state = self.contract_state;
            let contract_balance = self.contract_balance;

            let height = self.block.value.header().height();
            let da_height = self.block.value.header().application().da_height;
            StateConfig::from_tables(
                coins,
                messages,
                contract_state,
                contract_balance,
                contract_code,
                contract_info,
                contract_utxo,
                da_height,
                *height,
            )
        }

        fn read_from_snapshot(snapshot: SnapshotMetadata) -> Self {
            let mut reader = SnapshotReader::open(snapshot).unwrap();

            fn read<T>(reader: &mut SnapshotReader) -> Vec<TableEntry<T>>
            where
                T: TableWithBlueprint,
                StateConfig: AsTable<T>,
                TableEntry<T>: serde::de::DeserializeOwned,
            {
                reader
                    .read::<T>()
                    .unwrap()
                    .map_ok(|group| group.data)
                    .flatten_ok()
                    .try_collect()
                    .unwrap()
            }

            let block = {
                let mut block = CompressedBlock::default();
                let height = reader.block_height();
                block.header_mut().application_mut().da_height = reader.da_block_height();
                block.header_mut().set_block_height(height);
                TableEntry {
                    key: height,
                    value: block,
                }
            };

            let reader = &mut reader;

            Self {
                coins: read(reader),
                messages: read(reader),
                contract_code: read(reader),
                contract_info: read(reader),
                contract_utxo: read(reader),
                contract_state: read(reader),
                contract_balance: read(reader),
                block,
            }
        }
    }

    impl DbPopulator {
        fn new(db: Database, rng: StdRng) -> Self {
            Self {
                db: db.into_transaction(),
                rng,
            }
        }

        fn commit(self) {
            self.db.commit().expect("failed to commit transaction");
        }

        fn given_persisted_on_chain_data(
            &mut self,
            coins: usize,
            messages: usize,
            contracts: usize,
            states_per_contract: usize,
            balances_per_contract: usize,
        ) -> OnChainData {
            let coins = repeat_with(|| self.given_coin()).take(coins).collect();
            let messages = repeat_with(|| self.given_message())
                .take(messages)
                .collect();

            let contract_ids = repeat_with(|| {
                let contract_id: ContractId = self.rng.gen();
                contract_id
            })
            .take(contracts)
            .collect_vec();

            let contract_code = contract_ids
                .iter()
                .map(|id| self.given_contract_code(*id))
                .collect();

            let contract_info = contract_ids
                .iter()
                .map(|id| self.given_contract_info(*id))
                .collect();

            let contract_utxo = contract_ids
                .iter()
                .map(|id| self.given_contract_utxo(*id))
                .collect();

            let contract_state = contract_ids
                .iter()
                .flat_map(|id| {
                    repeat_with(|| self.given_contract_state(*id))
                        .take(states_per_contract)
                        .collect_vec()
                })
                .collect();

            let contract_balance = contract_ids
                .iter()
                .flat_map(|id| {
                    repeat_with(|| self.given_contract_asset(*id))
                        .take(balances_per_contract)
                        .collect_vec()
                })
                .collect();

            let block = self.given_block();
            OnChainData {
                coins,
                messages,
                contract_code,
                contract_info,
                contract_utxo,
                contract_state,
                contract_balance,
                block,
            }
        }

        fn given_block(&mut self) -> TableEntry<FuelBlocks> {
            let mut block = CompressedBlock::default();
            let height = self.rng.gen();
            block.header_mut().application_mut().da_height = self.rng.gen();
            block.header_mut().set_block_height(height);
            let _ = self
                .db
                .storage_as_mut::<FuelBlocks>()
                .insert(&height, &block);

            TableEntry {
                key: height,
                value: block,
            }
        }

        fn given_coin(&mut self) -> TableEntry<Coins> {
            let tx_id = self.rng.gen();
            let output_index = self.rng.gen();
            let coin = CompressedCoin::V1(CompressedCoinV1 {
                owner: self.rng.gen(),
                amount: self.rng.gen(),
                asset_id: self.rng.gen(),
                tx_pointer: self.rng.gen(),
            });
            let key = UtxoId::new(tx_id, output_index);
            self.db
                .storage_as_mut::<Coins>()
                .insert(&key, &coin)
                .unwrap();

            TableEntry { key, value: coin }
        }

        fn given_message(&mut self) -> TableEntry<Messages> {
            let message = Message::V1(MessageV1 {
                sender: self.rng.gen(),
                recipient: self.rng.gen(),
                amount: self.rng.gen(),
                nonce: self.rng.gen(),
                data: self.generate_data(100),
                da_height: DaBlockHeight(self.rng.gen()),
            });

            let key = *message.nonce();
            self.db
                .storage_as_mut::<Messages>()
                .insert(&key, &message)
                .unwrap();

            TableEntry {
                key,
                value: message,
            }
        }

        fn given_contract_code(
            &mut self,
            contract_id: ContractId,
        ) -> TableEntry<ContractsRawCode> {
            let key = contract_id;

            let code = self.generate_data(1000);
            self.db
                .storage_as_mut::<ContractsRawCode>()
                .insert(&key, code.as_ref())
                .unwrap();

<<<<<<< HEAD
            TableEntry {
                key,
                value: code.into(),
            }
        }

        fn given_contract_info(
            &mut self,
            contract_id: ContractId,
        ) -> TableEntry<ContractsInfo> {
            let salt: Salt = self.rng.gen();
            self.db
                .storage_as_mut::<ContractsInfo>()
                .insert(&contract_id, &ContractsInfoType::V1(salt.into()))
                .unwrap();
            TableEntry {
                key: contract_id,
                value: ContractsInfoType::V1(salt.into()),
            }
        }

        fn given_contract_utxo(
            &mut self,
            contract_id: ContractId,
        ) -> TableEntry<ContractsLatestUtxo> {
=======
>>>>>>> 8018aa0f
            let utxo_id = UtxoId::new(self.rng.gen(), self.rng.gen());
            let tx_pointer = TxPointer::new(self.rng.gen(), self.rng.gen());

            let value = ContractUtxoInfo::V1((utxo_id, tx_pointer).into());
            self.db
                .storage::<ContractsLatestUtxo>()
                .insert(&contract_id, &value)
                .unwrap();

<<<<<<< HEAD
            TableEntry {
                key: contract_id,
                value,
=======
            ContractConfig {
                contract_id,
                code,
                tx_id: *utxo_id.tx_id(),
                output_index: utxo_id.output_index(),
                tx_pointer_block_height: tx_pointer.block_height(),
                tx_pointer_tx_idx: tx_pointer.tx_index(),
>>>>>>> 8018aa0f
            }
        }

        fn given_contract_state(
            &mut self,
            contract_id: ContractId,
        ) -> TableEntry<ContractsState> {
            let state_key = self.rng.gen();
            let key = ContractsStateKey::new(&contract_id, &state_key);
            let state_value = self.generate_data(100);
            self.db
                .storage_as_mut::<ContractsState>()
                .insert(&key, &state_value)
                .unwrap();
            TableEntry {
                key,
                value: state_value.into(),
            }
        }

        fn given_contract_asset(
            &mut self,
            contract_id: ContractId,
        ) -> TableEntry<ContractsAssets> {
            let asset_id = self.rng.gen();
            let key = ContractsAssetKey::new(&contract_id, &asset_id);
            let amount = self.rng.gen();
            self.db
                .storage_as_mut::<ContractsAssets>()
                .insert(&key, &amount)
                .unwrap();
            TableEntry { key, value: amount }
        }

        fn generate_data(&mut self, max_amount: usize) -> Vec<u8> {
            let mut data = vec![0u8; self.rng.gen_range(0..=max_amount)];
            self.rng.fill(data.as_mut_slice());
            data
        }
    }

    #[cfg_attr(feature = "parquet", test_case(Encoding::Parquet { group_size: 2, compression: 1 }; "parquet"))]
    #[test_case(Encoding::Json; "json")]
    fn everything_snapshot_correct_and_sorted(encoding: Encoding) -> anyhow::Result<()> {
        use pretty_assertions::assert_eq;

        // given
        let temp_dir = tempfile::tempdir()?;

        let snapshot_dir = temp_dir.path().join("snapshot");
        let db_path = temp_dir.path().join("db");
        let mut db = DbPopulator::new(open_db(&db_path)?, StdRng::seed_from_u64(2));

        let state = db.given_persisted_on_chain_data(10, 10, 10, 10, 10);
        db.commit();

        // when
        exec(Command {
            database_path: db_path,
            output_dir: snapshot_dir.clone(),
            subcommand: SubCommands::Everything {
                chain_config: None,
                encoding_command: Some(EncodingCommand::Encoding { encoding }),
            },
        })?;

        // then
        let snapshot = SnapshotMetadata::read(&snapshot_dir)?;

        let written_data = OnChainData::read_from_snapshot(snapshot);

        assert_eq!(written_data.block, state.block);

        assert_ne!(written_data, state);
        assert_eq!(written_data, state.sorted());

        Ok(())
    }

    #[cfg(feature = "parquet")]
    #[test_case(2; "parquet group_size=2")]
    #[test_case(5; "parquet group_size=5")]
    fn everything_snapshot_respects_group_size(group_size: usize) -> anyhow::Result<()> {
        use fuel_core_chain_config::SnapshotReader;

        // given
        let temp_dir = tempfile::tempdir()?;

        let snapshot_dir = temp_dir.path().join("snapshot");
        let db_path = temp_dir.path().join("db");
        let mut db = DbPopulator::new(open_db(&db_path)?, StdRng::seed_from_u64(2));

        let state = db.given_persisted_on_chain_data(10, 10, 10, 10, 10);
        db.commit();

        // when
        exec(Command {
            database_path: db_path,
            output_dir: snapshot_dir.clone(),
            subcommand: SubCommands::Everything {
                chain_config: None,
                encoding_command: Some(EncodingCommand::Encoding {
                    encoding: Encoding::Parquet {
                        group_size,
                        compression: 1,
                    },
                }),
            },
        })?;

        // then
        let snapshot = SnapshotMetadata::read(&snapshot_dir)?;
        let mut reader = SnapshotReader::open(snapshot)?;

        let expected_state = state.sorted();
        assert_groups_as_expected(group_size, expected_state.coins, &mut reader);

        Ok(())
    }

    #[test]
    fn contract_snapshot_isolates_contract_correctly() -> anyhow::Result<()> {
        // given
        let temp_dir = tempfile::tempdir()?;
        let snapshot_dir = temp_dir.path().join("snapshot");

        let db_path = temp_dir.path().join("db");
        let mut db = DbPopulator::new(open_db(&db_path)?, StdRng::seed_from_u64(2));

        let original_state = db
            .given_persisted_on_chain_data(10, 10, 10, 10, 10)
            .sorted()
            .into_state_config();

        let randomly_chosen_contract = original_state
            .contracts
            .choose(&mut db.rng)
            .unwrap()
            .clone();
        let contract_id = randomly_chosen_contract.contract_id;
        db.commit();

        // when
        exec(Command {
            database_path: db_path,
            output_dir: snapshot_dir.clone(),
            subcommand: SubCommands::Contract { contract_id },
        })?;

        // then
        let metadata = SnapshotMetadata::read(&snapshot_dir)?;
        let snapshot_state = StateConfig::from_snapshot_metadata(metadata)?;

        assert_eq!(
            snapshot_state,
            StateConfig {
                coins: vec![],
                messages: vec![],
                contracts: vec![randomly_chosen_contract],
                block_height: original_state.block_height,
                da_block_height: original_state.da_block_height,
            }
        );

        Ok(())
    }

    #[cfg(feature = "parquet")]
    fn assert_groups_as_expected<T>(
        expected_group_size: usize,
        expected_data: Vec<TableEntry<T>>,
        reader: &mut SnapshotReader,
    ) where
        T: TableWithBlueprint,
        T::OwnedKey: serde::de::DeserializeOwned + core::fmt::Debug + PartialEq,
        T::OwnedValue: serde::de::DeserializeOwned + core::fmt::Debug + PartialEq,
        StateConfig: AsTable<T>,
    {
        let actual = reader
            .read()
            .unwrap()
            .map(|group| group.unwrap().data)
            .collect_vec();

        let expected = expected_data
            .into_iter()
            .chunks(expected_group_size)
            .into_iter()
            .map(|chunk| chunk.collect_vec())
            .collect_vec();

        assert_eq!(actual, expected);
    }
}<|MERGE_RESOLUTION|>--- conflicted
+++ resolved
@@ -1,45 +1,23 @@
 use crate::cli::DEFAULT_DB_PATH;
 use anyhow::Context;
-use clap::{
-    Parser,
-    Subcommand,
-};
+use clap::{Parser, Subcommand};
 use fuel_core::{
     chain_config::ChainConfig,
-    database::{
-        database_description::on_chain::OnChain,
-        ChainStateDb,
-        Database,
-    },
+    database::{database_description::on_chain::OnChain, ChainStateDb, Database},
     types::fuel_types::ContractId,
 };
-use fuel_core_chain_config::{
-    SnapshotWriter,
-    MAX_GROUP_SIZE,
-};
+use fuel_core_chain_config::{SnapshotWriter, MAX_GROUP_SIZE};
 use fuel_core_storage::{
     iter::IterDirection,
     tables::{
-        Coins,
-        ContractsAssets,
-        ContractsInfo,
-        ContractsLatestUtxo,
-        ContractsRawCode,
-        ContractsState,
-        FuelBlocks,
-        Messages,
+        Coins, ContractsAssets, ContractsLatestUtxo, ContractsRawCode, ContractsState,
+        FuelBlocks, Messages,
     },
     Result as StorageResult,
 };
-use fuel_core_types::{
-    blockchain::block::Block,
-    fuel_tx::Bytes32,
-};
+use fuel_core_types::{blockchain::block::Block, fuel_tx::Bytes32};
 use itertools::Itertools;
-use std::path::{
-    Path,
-    PathBuf,
-};
+use std::path::{Path, PathBuf};
 
 /// Print a snapshot of blockchain state to stdout.
 #[derive(Debug, Clone, Parser)]
@@ -164,13 +142,6 @@
             anyhow::anyhow!("contract code not found! id: {:?}", contract_id)
         })??;
 
-    let info = db
-        .entries::<ContractsInfo>(Some(contract_id.as_ref()), IterDirection::Forward)
-        .next()
-        .ok_or_else(|| {
-            anyhow::anyhow!("contract info not found! id: {:?}", contract_id)
-        })??;
-
     let utxo = db
         .entries::<ContractsLatestUtxo>(
             Some(contract_id.as_ref()),
@@ -193,7 +164,6 @@
     let mut writer = SnapshotWriter::json(output_dir);
 
     writer.write(vec![code])?;
-    writer.write(vec![info])?;
     writer.write(vec![utxo])?;
     writer.write(state)?;
     writer.write(balance)?;
@@ -241,9 +211,6 @@
     let code = db.entries::<ContractsRawCode>(None, IterDirection::Forward);
     write(code, group_size, |chunk| writer.write(chunk))?;
 
-    let info = db.entries::<ContractsInfo>(None, IterDirection::Forward);
-    write(info, group_size, |chunk| writer.write(chunk))?;
-
     let utxos = db.entries::<ContractsLatestUtxo>(None, IterDirection::Forward);
     write(utxos, group_size, |chunk| writer.write(chunk))?;
 
@@ -292,58 +259,27 @@
     use std::iter::repeat_with;
 
     use fuel_core_chain_config::{
-        AsTable,
-        SnapshotMetadata,
-        SnapshotReader,
-        StateConfig,
-        TableEntry,
+        AsTable, SnapshotMetadata, SnapshotReader, StateConfig, TableEntry,
     };
     use fuel_core_storage::{
         structured_storage::TableWithBlueprint,
         tables::{
-            Coins,
-            ContractsAssets,
-            ContractsLatestUtxo,
-            ContractsRawCode,
-            ContractsState,
-            FuelBlocks,
-            Messages,
+            Coins, ContractsAssets, ContractsLatestUtxo, ContractsRawCode,
+            ContractsState, FuelBlocks, Messages,
         },
-        transactional::{
-            IntoTransaction,
-            StorageTransaction,
-        },
-        ContractsAssetKey,
-        ContractsStateKey,
-        StorageAsMut,
+        transactional::{IntoTransaction, StorageTransaction},
+        ContractsAssetKey, ContractsStateKey, StorageAsMut,
     };
     use fuel_core_types::{
-        blockchain::{
-            block::CompressedBlock,
-            primitives::DaBlockHeight,
+        blockchain::{block::CompressedBlock, primitives::DaBlockHeight},
+        entities::{
+            coins::coin::{CompressedCoin, CompressedCoinV1},
+            contract::ContractUtxoInfo,
+            message::{Message, MessageV1},
         },
-        entities::{
-            coins::coin::{
-                CompressedCoin,
-                CompressedCoinV1,
-            },
-            contract::ContractUtxoInfo,
-            message::{
-                Message,
-                MessageV1,
-            },
-        },
-        fuel_tx::{
-            TxPointer,
-            UtxoId,
-        },
+        fuel_tx::{TxPointer, UtxoId},
     };
-    use rand::{
-        rngs::StdRng,
-        seq::SliceRandom,
-        Rng,
-        SeedableRng,
-    };
+    use rand::{rngs::StdRng, seq::SliceRandom, Rng, SeedableRng};
     use test_case::test_case;
 
     use super::*;
@@ -358,7 +294,6 @@
         coins: Vec<TableEntry<Coins>>,
         messages: Vec<TableEntry<Messages>>,
         contract_code: Vec<TableEntry<ContractsRawCode>>,
-        contract_info: Vec<TableEntry<ContractsInfo>>,
         contract_utxo: Vec<TableEntry<ContractsLatestUtxo>>,
         contract_state: Vec<TableEntry<ContractsState>>,
         contract_balance: Vec<TableEntry<ContractsAssets>>,
@@ -370,7 +305,6 @@
             self.coins.sort_by_key(|e| e.key);
             self.messages.sort_by_key(|e| e.key);
             self.contract_code.sort_by_key(|e| e.key);
-            self.contract_info.sort_by_key(|e| e.key);
             self.contract_utxo.sort_by_key(|e| e.key);
             self.contract_state.sort_by_key(|e| e.key);
             self.contract_balance.sort_by_key(|e| e.key);
@@ -381,7 +315,6 @@
             let coins = self.coins;
             let messages = self.messages;
             let contract_code = self.contract_code;
-            let contract_info = self.contract_info;
             let contract_utxo = self.contract_utxo;
             let contract_state = self.contract_state;
             let contract_balance = self.contract_balance;
@@ -394,7 +327,6 @@
                 contract_state,
                 contract_balance,
                 contract_code,
-                contract_info,
                 contract_utxo,
                 da_height,
                 *height,
@@ -436,7 +368,6 @@
                 coins: read(reader),
                 messages: read(reader),
                 contract_code: read(reader),
-                contract_info: read(reader),
                 contract_utxo: read(reader),
                 contract_state: read(reader),
                 contract_balance: read(reader),
@@ -482,11 +413,6 @@
                 .map(|id| self.given_contract_code(*id))
                 .collect();
 
-            let contract_info = contract_ids
-                .iter()
-                .map(|id| self.given_contract_info(*id))
-                .collect();
-
             let contract_utxo = contract_ids
                 .iter()
                 .map(|id| self.given_contract_utxo(*id))
@@ -515,7 +441,6 @@
                 coins,
                 messages,
                 contract_code,
-                contract_info,
                 contract_utxo,
                 contract_state,
                 contract_balance,
@@ -591,25 +516,9 @@
                 .insert(&key, code.as_ref())
                 .unwrap();
 
-<<<<<<< HEAD
             TableEntry {
                 key,
                 value: code.into(),
-            }
-        }
-
-        fn given_contract_info(
-            &mut self,
-            contract_id: ContractId,
-        ) -> TableEntry<ContractsInfo> {
-            let salt: Salt = self.rng.gen();
-            self.db
-                .storage_as_mut::<ContractsInfo>()
-                .insert(&contract_id, &ContractsInfoType::V1(salt.into()))
-                .unwrap();
-            TableEntry {
-                key: contract_id,
-                value: ContractsInfoType::V1(salt.into()),
             }
         }
 
@@ -617,8 +526,6 @@
             &mut self,
             contract_id: ContractId,
         ) -> TableEntry<ContractsLatestUtxo> {
-=======
->>>>>>> 8018aa0f
             let utxo_id = UtxoId::new(self.rng.gen(), self.rng.gen());
             let tx_pointer = TxPointer::new(self.rng.gen(), self.rng.gen());
 
@@ -628,19 +535,9 @@
                 .insert(&contract_id, &value)
                 .unwrap();
 
-<<<<<<< HEAD
             TableEntry {
                 key: contract_id,
                 value,
-=======
-            ContractConfig {
-                contract_id,
-                code,
-                tx_id: *utxo_id.tx_id(),
-                output_index: utxo_id.output_index(),
-                tx_pointer_block_height: tx_pointer.block_height(),
-                tx_pointer_tx_idx: tx_pointer.tx_index(),
->>>>>>> 8018aa0f
             }
         }
 
