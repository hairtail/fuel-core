use crate::cli::DEFAULT_DB_PATH;
use anyhow::Context;
use clap::{
    Parser,
    Subcommand,
    ValueEnum,
};
use fuel_core::{
    chain_config::{
        ChainConfig,
        ChainStateDb,
        Encoder,
        LOCAL_TESTNET,
    },
    database::Database,
    types::fuel_types::ContractId,
};
use fuel_core_storage::Result as StorageResult;
use itertools::Itertools;
use std::path::{
    Path,
    PathBuf,
};

/// Print a snapshot of blockchain state to stdout.
#[derive(Debug, Clone, Parser)]
pub struct Command {
    /// The path to the database.
    #[clap(
        name = "DB_PATH",
        long = "db-path",
        value_parser,
        default_value = (*DEFAULT_DB_PATH).to_str().unwrap()
    )]
    database_path: PathBuf,

    /// The sub-command of the snapshot operation.
    #[command(subcommand)]
    subcommand: SubCommands,
}

#[derive(ValueEnum, Debug, Clone, Copy)]
pub enum StateEncodingFormat {
    Json,
    Parquet,
}

#[derive(Debug, Clone, Subcommand)]
pub enum SubCommands {
    /// Creates a snapshot of the entire database and produces a chain config.
    #[command(arg_required_else_help = true)]
    Everything {
        /// Specify either an alias to a built-in configuration or filepath to a JSON file.
        #[clap(name = "CHAIN_CONFIG", long = "chain")]
        chain_config: Option<String>,
        /// Specify a path to an output directory for the chain config files.
        #[clap(name = "OUTPUT_DIR", long = "output-directory")]
        output_dir: PathBuf,
        /// State encoding format
        #[clap(name = "STATE_ENCODING_FORMAT", long = "state-encoding-format")]
        state_encoding_format: StateEncodingFormat,
    },
    /// Creates a config for the contract.
    #[command(arg_required_else_help = true)]
    Contract {
        /// The id of the contract to snapshot.
        #[clap(long = "id")]
        contract_id: ContractId,
    },
}

#[cfg(not(any(feature = "rocksdb", feature = "rocksdb-production")))]
pub async fn exec(command: Command) -> anyhow::Result<()> {
    Err(anyhow::anyhow!(
        "Rocksdb must be enabled to use the database at {}",
        command.database_path.display()
    ))
}

#[cfg(any(feature = "rocksdb", feature = "rocksdb-production"))]
<<<<<<< HEAD
pub async fn exec(command: Command) -> anyhow::Result<()> {
    use anyhow::Context;
    use fuel_core::{
        chain_config::{
            ChainConfig,
            StateConfig,
        },
        database::Database,
    };
    let path = command.database_path;
    let data_source = fuel_core::state::rocks_db::RocksDb::default_open(&path, None)
        .map_err(Into::<anyhow::Error>::into)
        .context(format!(
            "failed to open database at path {}",
            path.display()
        ))?;
    let db = Database::new(std::sync::Arc::new(data_source));
=======
pub fn exec(command: Command) -> anyhow::Result<()> {
    let db = open_db(&command.database_path)?;
>>>>>>> 1781f3a0

    match command.subcommand {
        SubCommands::Everything {
            chain_config,
            output_dir,
<<<<<<< HEAD
        } => {
            let chain_conf = match chain_config.as_deref() {
                None => ChainConfig::local_testnet(),
                Some(path) => ChainConfig::load_from_directory(path)?,
            };
            let state_conf = StateConfig::generate_state_config(db)?;

            std::fs::create_dir_all(&output_dir)?;
            chain_conf.create_config_file(&output_dir)?;
            state_conf.create_config_file(&output_dir)?;
        }
        SubCommands::Contract { contract_id } => {
            let config = db.get_contract_config_by_id(contract_id)?;
            let stdout = std::io::stdout().lock();

            serde_json::to_writer_pretty(stdout, &config)
                .context("failed to dump contract snapshot to JSON")?;
        }
=======
            state_encoding_format,
        } => full_snapshot(chain_config, &output_dir, state_encoding_format, &db),
        SubCommands::Contract { contract_id } => contract_snapshot(&db, contract_id),
    }
}

fn contract_snapshot(
    db: impl ChainStateDb,
    contract_id: ContractId,
) -> Result<(), anyhow::Error> {
    let config = db.get_contract_config_by_id(contract_id)?;
    let stdout = std::io::stdout().lock();
    serde_json::to_writer_pretty(stdout, &config)
        .context("failed to dump contract snapshot to JSON")?;
    Ok(())
}

fn full_snapshot(
    chain_config: String,
    output_dir: &Path,
    state_encoding_format: StateEncodingFormat,
    db: impl ChainStateDb,
) -> Result<(), anyhow::Error> {
    let encoder = initialize_encoder(output_dir, state_encoding_format)?;
    write_chain_state(db, encoder)?;

    let chain_config = load_chain_config(chain_config)?;
    chain_config.create_config_file(output_dir)?;

    Ok(())
}

fn write_chain_state(db: impl ChainStateDb, mut encoder: Encoder) -> anyhow::Result<()> {
    fn write<T>(
        data: impl Iterator<Item = StorageResult<T>>,
        group_size: usize,
        mut write: impl FnMut(Vec<T>) -> anyhow::Result<()>,
    ) -> anyhow::Result<()> {
        data.chunks(group_size)
            .into_iter()
            .try_for_each(|chunk| write(chunk.try_collect()?))
>>>>>>> 1781f3a0
    }

    let group_size = 1000;

    let coins = db.iter_coin_configs();
    write(coins, group_size, |chunk| encoder.write_coins(chunk))?;

    let messages = db.iter_message_configs();
    write(messages, group_size, |chunk| encoder.write_messages(chunk))?;

    let contracts = db.iter_contract_configs();
    write(contracts, group_size, |chunk| {
        encoder.write_contracts(chunk)
    })?;

    let contract_states = db.iter_contract_state_configs();
    write(contract_states, group_size, |chunk| {
        encoder.write_contract_state(chunk)
    })?;

    let contract_balances = db.iter_contract_balance_configs();
    write(contract_balances, group_size, |chunk| {
        encoder.write_contract_balance(chunk)
    })?;

    encoder.close()?;

    Ok(())
}

fn initialize_encoder(
    output_dir: &Path,
    state_encoding_format: StateEncodingFormat,
) -> Result<Encoder, anyhow::Error> {
    std::fs::create_dir_all(output_dir)?;
    let encoder = match state_encoding_format {
        StateEncodingFormat::Json => Encoder::json(output_dir),
        StateEncodingFormat::Parquet => Encoder::parquet(output_dir, 1)?,
    };
    Ok(encoder)
}

fn load_chain_config(chain_config: String) -> Result<ChainConfig, anyhow::Error> {
    let chain_config = if chain_config == LOCAL_TESTNET {
        ChainConfig::local_testnet()
    } else {
        ChainConfig::load_from_directory(&chain_config)?
    };
    Ok(chain_config)
}

fn open_db(path: &Path) -> anyhow::Result<impl ChainStateDb> {
    let data_source = fuel_core::state::rocks_db::RocksDb::default_open(&path, None)
        .map_err(Into::<anyhow::Error>::into)
        .context(format!("failed to open database at path {path:?}",))?;
    Ok(Database::new(std::sync::Arc::new(data_source)))
}<|MERGE_RESOLUTION|>--- conflicted
+++ resolved
@@ -10,7 +10,6 @@
         ChainConfig,
         ChainStateDb,
         Encoder,
-        LOCAL_TESTNET,
     },
     database::Database,
     types::fuel_types::ContractId,
@@ -50,9 +49,10 @@
     /// Creates a snapshot of the entire database and produces a chain config.
     #[command(arg_required_else_help = true)]
     Everything {
-        /// Specify either an alias to a built-in configuration or filepath to a JSON file.
+        /// Specify a a path to the directory containing the chain config. Defaults used if no path
+        /// is provided.
         #[clap(name = "CHAIN_CONFIG", long = "chain")]
-        chain_config: Option<String>,
+        chain_config: Option<PathBuf>,
         /// Specify a path to an output directory for the chain config files.
         #[clap(name = "OUTPUT_DIR", long = "output-directory")]
         output_dir: PathBuf,
@@ -78,53 +78,13 @@
 }
 
 #[cfg(any(feature = "rocksdb", feature = "rocksdb-production"))]
-<<<<<<< HEAD
-pub async fn exec(command: Command) -> anyhow::Result<()> {
-    use anyhow::Context;
-    use fuel_core::{
-        chain_config::{
-            ChainConfig,
-            StateConfig,
-        },
-        database::Database,
-    };
-    let path = command.database_path;
-    let data_source = fuel_core::state::rocks_db::RocksDb::default_open(&path, None)
-        .map_err(Into::<anyhow::Error>::into)
-        .context(format!(
-            "failed to open database at path {}",
-            path.display()
-        ))?;
-    let db = Database::new(std::sync::Arc::new(data_source));
-=======
 pub fn exec(command: Command) -> anyhow::Result<()> {
     let db = open_db(&command.database_path)?;
->>>>>>> 1781f3a0
 
     match command.subcommand {
         SubCommands::Everything {
             chain_config,
             output_dir,
-<<<<<<< HEAD
-        } => {
-            let chain_conf = match chain_config.as_deref() {
-                None => ChainConfig::local_testnet(),
-                Some(path) => ChainConfig::load_from_directory(path)?,
-            };
-            let state_conf = StateConfig::generate_state_config(db)?;
-
-            std::fs::create_dir_all(&output_dir)?;
-            chain_conf.create_config_file(&output_dir)?;
-            state_conf.create_config_file(&output_dir)?;
-        }
-        SubCommands::Contract { contract_id } => {
-            let config = db.get_contract_config_by_id(contract_id)?;
-            let stdout = std::io::stdout().lock();
-
-            serde_json::to_writer_pretty(stdout, &config)
-                .context("failed to dump contract snapshot to JSON")?;
-        }
-=======
             state_encoding_format,
         } => full_snapshot(chain_config, &output_dir, state_encoding_format, &db),
         SubCommands::Contract { contract_id } => contract_snapshot(&db, contract_id),
@@ -143,7 +103,7 @@
 }
 
 fn full_snapshot(
-    chain_config: String,
+    chain_config: Option<PathBuf>,
     output_dir: &Path,
     state_encoding_format: StateEncodingFormat,
     db: impl ChainStateDb,
@@ -166,7 +126,6 @@
         data.chunks(group_size)
             .into_iter()
             .try_for_each(|chunk| write(chunk.try_collect()?))
->>>>>>> 1781f3a0
     }
 
     let group_size = 1000;
@@ -209,17 +168,19 @@
     Ok(encoder)
 }
 
-fn load_chain_config(chain_config: String) -> Result<ChainConfig, anyhow::Error> {
-    let chain_config = if chain_config == LOCAL_TESTNET {
-        ChainConfig::local_testnet()
-    } else {
-        ChainConfig::load_from_directory(&chain_config)?
+fn load_chain_config(
+    chain_config: Option<PathBuf>,
+) -> Result<ChainConfig, anyhow::Error> {
+    let chain_config = match chain_config {
+        Some(dir) => ChainConfig::load_from_directory(dir)?,
+        None => ChainConfig::local_testnet(),
     };
+
     Ok(chain_config)
 }
 
 fn open_db(path: &Path) -> anyhow::Result<impl ChainStateDb> {
-    let data_source = fuel_core::state::rocks_db::RocksDb::default_open(&path, None)
+    let data_source = fuel_core::state::rocks_db::RocksDb::default_open(path, None)
         .map_err(Into::<anyhow::Error>::into)
         .context(format!("failed to open database at path {path:?}",))?;
     Ok(Database::new(std::sync::Arc::new(data_source)))
