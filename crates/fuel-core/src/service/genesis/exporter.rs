--- conflicted
+++ resolved
@@ -63,10 +63,6 @@
         group_size: usize,
         cancel_token: impl NotifyCancel + Send + Sync + 'static,
     ) -> Self {
-<<<<<<< HEAD
-        let (_, receiver) = watch::channel(State::Started);
-=======
->>>>>>> 3f600474
         Self {
             db,
             prev_chain_config,
