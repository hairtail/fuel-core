use crate::{
    database::Database,
    service::config::Config,
};
use anyhow::anyhow;
use fuel_core_chain_config::{
    CoinConfig,
    ContractConfig,
    GenesisCommitment,
    IntoIter,
    MessageConfig,
};

use fuel_core_importer::Importer;
use fuel_core_storage::{
    tables::{
        Coins,
        ContractsInfo,
        ContractsLatestUtxo,
        ContractsRawCode,
        FuelBlocks,
        Messages,
    },
    transactional::Transactional,
    MerkleRoot,
    StorageAsMut,
};
use fuel_core_types::{
    blockchain::{
        block::Block,
        consensus::{
            Consensus,
            Genesis,
        },
        header::{
            ApplicationHeader,
            ConsensusHeader,
            PartialBlockHeader,
        },
        primitives::Empty,
        SealedBlock,
    },
    entities::{
        coins::coin::CompressedCoin,
        contract::ContractUtxoInfo,
        message::Message,
    },
    fuel_merkle::binary,
    fuel_tx::{
        Contract,
        TxPointer,
        UtxoId,
    },
    fuel_types::{
        bytes::WORD_SIZE,
        BlockHeight,
        Bytes32,
        ContractId,
    },
    services::block_importer::{
        ImportResult,
        UncommittedResult as UncommittedImportResult,
    },
};
use itertools::Itertools;

/// Loads state from the chain config into database
pub fn maybe_initialize_state(
    config: &Config,
    database: &Database,
) -> anyhow::Result<()> {
    // check if chain is initialized
    if database.ids_of_latest_block()?.is_none() {
        import_chain_state(config, database)?;
        commit_genesis_block(config, database)?;
    }

    Ok(())
}

fn import_chain_state(
    config: &Config,
    original_database: &Database,
) -> anyhow::Result<()> {
    let block_height = config.chain_config.height.unwrap_or_default();

    let coins_reader = config.snapshot_decoder.coins()?;
    let mut _coin_roots =
        import_coin_configs(&original_database, coins_reader, block_height)?;

    _coin_roots.sort();

    // TODO: other threads should be killed if one encounters a failure
    // let coins_reader = config.get_message_reader()?;
    // let handle = tokio::spawn(
    // async move {
    // import_message_configs(&original_database, coins_reader, block_height).unwrap()
    // });
    //
    // let coins_reader = config.get_contracts_reader()?;
    // let handle = tokio::spawn(
    // async move {
    // import_contract_configs(&original_database, coins_reader, block_height).unwrap()
    // });
    // let contract_importer = message_importer.contracts();
    // contract_importer.try_for_each(|message| {
    // match contract? {
    // TODO output index
    // ContractComponent::ContractMetadata(contract) => {
    // init_contract(original_database, contract, cursor as u64, block_height)?
    // }
    // ContractComponent::ContractState(contract_id, key, value) => {
    // init_contract_state(original_database, &contract_id, key, value)?
    // }
    // ContractComponent::ContractAsset(contract_id, asset_id, balance) => {
    // init_contract_balance(
    // original_database,
    // &contract_id,
    // AssetId::from(*asset_id),
    // balance,
    // )?;
    //
    // State file specs guarantee that ContractAsset will come last when reading contract state
    // We can calculate the root at this point
    // contracts_tree.push(
    // ContractRef::new(&mut *original_database, contract_id)
    // .root()?
    // .as_slice(),
    // );
    // save_genesis_progress(
    // cursor + 1,
    // GenesisRootCalculatorKey::Contracts,
    // original_database,
    // )?
    // }
    // }
    // })?;

    Ok(())
}

fn commit_genesis_block(
    config: &Config,
    original_database: &Database,
) -> anyhow::Result<()> {
    let mut database_transaction = Transactional::transaction(original_database);
    let database = database_transaction.as_mut();

    // TODO: load roots from storage
    let chain_config_hash = config.chain_config.root()?.into();
<<<<<<< HEAD
=======
    let coins_root = init_coin_state(database, &config.state_config, height)?.into();
    let contracts_root = init_contracts(database, &config.state_config, height)?.into();
    let messages_root = init_da_messages(database, &config.state_config)?.into();
>>>>>>> 620d25ce

    let genesis = Genesis {
        chain_config_hash,
        coins_root: binary::in_memory::MerkleTree::new().root().into(),
        contracts_root: binary::in_memory::MerkleTree::new().root().into(),
        messages_root: binary::in_memory::MerkleTree::new().root().into(),
    };

    let block = Block::new(
        PartialBlockHeader {
            application: ApplicationHeader::<Empty> {
                // TODO: Set `da_height` based on the chain config.
                da_height: Default::default(),
                generated: Empty,
            },
            consensus: ConsensusHeader::<Empty> {
                // The genesis is a first block, so previous root is zero.
                prev_root: Bytes32::zeroed(),
                // The initial height is defined by the `ChainConfig`.
                height: config.chain_config.height.unwrap_or_default(),
                time: fuel_core_types::tai64::Tai64::UNIX_EPOCH,
                generated: Empty,
            },
        },
        // Genesis block doesn't have any transaction.
        vec![],
        &[],
    );

    let block_id = block.id();
    database.storage::<FuelBlocks>().insert(
        &block_id,
        &block.compress(&config.chain_config.consensus_parameters.chain_id),
    )?;
    let consensus = Consensus::Genesis(genesis);
    let block = SealedBlock {
        entity: block,
        consensus,
    };

    let importer = Importer::new(
        config.block_importer.clone(),
        original_database.clone(),
        (),
        (),
    );
    importer.commit_result(UncommittedImportResult::new(
        ImportResult::new_from_local(block, vec![]),
        database_transaction,
    ))?;

    Ok(())
}

fn import_coin_configs(
    database: &Database,
    coin_batches: IntoIter<CoinConfig>,
    block_height: BlockHeight,
) -> anyhow::Result<Vec<Bytes32>> {
    // let (cursor, root_calculator) =
    // resume_import(database, StateImportProgressKey::Coins)?;
    // let mut state_reader = JsonBatchReader::new(coins_reader, cursor)?;
    let mut roots = vec![];
    let mut generated_output_idx = 0;

    for batch in coin_batches {
        let mut database_transaction = Transactional::transaction(database);
        let database = database_transaction.as_mut();

        // TODO
        let batch = batch.unwrap();

        // TODO: set output_index
        batch.data.iter().try_for_each(|coin| {
            let root  = init_coin(database, coin, generated_output_idx, block_height)?;
            roots.push(root.into());

            generated_output_idx = generated_output_idx
                .checked_add(1)
                .expect("The maximum number of UTXOs supported in the genesis configuration has been exceeded.");

            /*
            save_import_progress(
                database,
                StateImportProgressKey::Coins,
                cursor + 1, // TODO: advance by # bytes read
                root_calculator,
            ) */
            Ok::<(), anyhow::Error>(())
        })?;

        database_transaction.commit()?;
    }

    Ok(roots)
}

fn init_coin(
    db: &mut Database,
    coin: &CoinConfig,
    output_index: u64,
    height: BlockHeight,
) -> anyhow::Result<MerkleRoot> {
    // TODO: Store merkle sum tree root over coins with unspecified utxo ids.
    let utxo_id = UtxoId::new(
        // generated transaction id([0..[out_index/255]])
        coin.tx_id.unwrap_or_else(|| {
            Bytes32::try_from(
                (0..(Bytes32::LEN - WORD_SIZE))
                    .map(|_| 0u8)
                    .chain((output_index / 255).to_be_bytes().into_iter())
                    .collect_vec()
                    .as_slice(),
            )
            .expect("Incorrect genesis transaction id byte length")
        }),
        coin.output_index
            .unwrap_or_else(|| (output_index % 255) as u8),
    );

    let coin = CompressedCoin {
        owner: coin.owner,
        amount: coin.amount,
        asset_id: coin.asset_id,
        maturity: coin.maturity.unwrap_or_default(),
        tx_pointer: TxPointer::new(
            coin.tx_pointer_block_height.unwrap_or_default(),
            coin.tx_pointer_tx_idx.unwrap_or_default(),
        ),
    };

    // ensure coin can't point to blocks in the future
    if coin.tx_pointer.block_height() > height {
        return Err(anyhow!(
            "coin tx_pointer height cannot be greater than genesis block"
        ));
    }

    if db.storage::<Coins>().insert(&utxo_id, &coin)?.is_some() {
        return Err(anyhow!("Coin should not exist"));
    }
    coin.root()
}

fn _init_contract(
    db: &mut Database,
    contract_config: ContractConfig,
    output_index: u64,
    height: BlockHeight,
) -> anyhow::Result<()> {
    // TODO fix output index

    // initialize contract state
    let contract = Contract::from(contract_config.code.as_slice());
    let salt = contract_config.salt;
    let root = contract.root();
    let contract_id = contract_config.contract_id;
    let utxo_id = if let (Some(tx_id), Some(output_idx)) =
        (contract_config.tx_id, contract_config.output_index)
    {
        UtxoId::new(tx_id, output_idx)
    } else {
        UtxoId::new(
            // generated transaction id([0..[out_index/255]])
            Bytes32::try_from(
                (0..(Bytes32::LEN - WORD_SIZE))
                    .map(|_| 0u8)
                    .chain((output_index as u64 / 255).to_be_bytes().into_iter())
                    .collect_vec()
                    .as_slice(),
            )
            .expect("Incorrect genesis transaction id byte length"),
            output_index as u8,
        )
    };
    let tx_pointer = if let (Some(block_height), Some(tx_idx)) = (
        contract_config.tx_pointer_block_height,
        contract_config.tx_pointer_tx_idx,
    ) {
        TxPointer::new(block_height, tx_idx)
    } else {
        TxPointer::default()
    };

    if tx_pointer.block_height() > height {
        return Err(anyhow!(
            "contract tx_pointer cannot be greater than genesis block"
        ));
    }

    // insert contract code
    if db
        .storage::<ContractsRawCode>()
        .insert(&contract_id, contract.as_ref())?
        .is_some()
    {
        return Err(anyhow!("Contract code should not exist"));
    }

    // insert contract root
    if db
        .storage::<ContractsInfo>()
        .insert(&contract_id, &(salt, root))?
        .is_some()
    {
        return Err(anyhow!("Contract info should not exist"));
    }
    if db
        .storage::<ContractsLatestUtxo>()
        .insert(
            &contract_id,
            &ContractUtxoInfo {
                utxo_id,
                tx_pointer,
            },
        )?
        .is_some()
    {
        return Err(anyhow!("Contract utxo should not exist"));
    }
    Ok(())
}

fn _init_contract_state(
    db: &mut Database,
    contract_id: &ContractId,
    contract: &ContractConfig,
) -> anyhow::Result<()> {
    // insert state related to contract
    if let Some(contract_state) = &contract.state {
        db.init_contract_state(contract_id, contract_state.iter().map(Clone::clone))?;
    }
    Ok(())
}

fn _init_contract_balance(
    db: &mut Database,
    contract_id: &ContractId,
    contract: &ContractConfig,
) -> anyhow::Result<()> {
    // insert balances related to contract
    if let Some(balances) = &contract.balances {
        db.init_contract_balances(contract_id, balances.clone().into_iter())?;
    }
    Ok(())
}

fn _init_da_message(db: &mut Database, msg: MessageConfig) -> anyhow::Result<MerkleRoot> {
    let message = Message {
        sender: msg.sender,
        recipient: msg.recipient,
        nonce: msg.nonce,
        amount: msg.amount,
        data: msg.data.clone(),
        da_height: msg.da_height,
    };

    if db
        .storage::<Messages>()
        .insert(message.id(), &message)?
        .is_some()
    {
        return Err(anyhow!("Message should not exist"));
    }

    message.root()
}

#[cfg(test)]
mod tests {
    use super::*;

    use crate::service::{
        config::Config,
        FuelService,
    };
    use fuel_core_chain_config::{
        ChainConfig,
        CoinConfig,
        MessageConfig,
        StateConfig,
    };
    use fuel_core_storage::{
        tables::{
            ContractsAssets,
            ContractsState,
        },
        StorageAsRef,
    };
    use fuel_core_types::{
        blockchain::primitives::DaBlockHeight,
        entities::coins::coin::Coin,
        fuel_asm::op,
        fuel_types::{
            Address,
            AssetId,
            BlockHeight,
            Salt,
        },
    };
    use rand::{
        rngs::StdRng,
        Rng,
        RngCore,
        SeedableRng,
    };
    use std::vec;

    #[tokio::test]
    async fn config_initializes_chain_name() {
        let test_name = "test_net_123".to_string();
        let service_config = Config {
            chain_config: ChainConfig {
                chain_name: test_name.clone(),
                ..ChainConfig::local_testnet()
            },
            ..Config::local_node()
        };

        let db = Database::default();
        FuelService::from_database(db.clone(), service_config)
            .await
            .unwrap();

        assert_eq!(
            test_name,
            db.get_chain_name()
                .unwrap()
                .expect("Expected a chain name to be set")
        )
    }

    #[tokio::test]
    async fn config_initializes_block_height() {
        let height = BlockHeight::from(99u32);
        let service_config = Config {
            chain_config: ChainConfig {
                height: Some(height),
                ..ChainConfig::local_testnet()
            },
            state_config: Default::default(),
            ..Config::local_node()
        };

        let db = Database::default();
        FuelService::from_database(db.clone(), service_config)
            .await
            .unwrap();

        assert_eq!(
            height,
            db.latest_height()
                .expect("Expected a block height to be set")
        )
    }

    #[tokio::test]
    async fn config_state_initializes_multiple_coins_with_different_owners_and_asset_ids()
    {
        let mut rng = StdRng::seed_from_u64(10);

        // a coin with all options set
        let alice: Address = rng.gen();
        let asset_id_alice: AssetId = rng.gen();
        let alice_value = rng.gen();
        let alice_maturity: BlockHeight = rng.next_u32().into();
        let alice_block_created: BlockHeight = rng.next_u32().into();
        let alice_block_created_tx_idx = rng.gen();
        let alice_tx_id = rng.gen();
        let alice_output_index = rng.gen();
        let alice_utxo_id = UtxoId::new(alice_tx_id, alice_output_index);

        // a coin with minimal options set
        let bob: Address = rng.gen();
        let asset_id_bob: AssetId = rng.gen();
        let bob_value = rng.gen();

        let starting_height = {
            let mut h: u32 = alice_block_created.into();
            h = h.saturating_add(rng.next_u32());
            Some(h.into())
        };
        let service_config = Config {
            chain_config: ChainConfig {
                height: starting_height,
                ..ChainConfig::local_testnet()
            },
<<<<<<< HEAD
            chain_state: StateConfig {
                coins: vec![
=======
            state_config: StateConfig {
                coins: Some(vec![
>>>>>>> 620d25ce
                    CoinConfig {
                        tx_id: Some(alice_tx_id),
                        output_index: Some(alice_output_index),
                        tx_pointer_block_height: Some(alice_block_created),
                        tx_pointer_tx_idx: Some(alice_block_created_tx_idx),
                        maturity: Some(alice_maturity),
                        owner: alice,
                        amount: alice_value,
                        asset_id: asset_id_alice,
                    },
                    CoinConfig {
                        tx_id: None,
                        output_index: None,
                        tx_pointer_block_height: None,
                        tx_pointer_tx_idx: None,
                        maturity: None,
                        owner: bob,
                        amount: bob_value,
                        asset_id: asset_id_bob,
                    },
                ],
                ..Default::default()
            },
            ..Config::local_node()
        };

        let db = Database::default();
        FuelService::from_database(db.clone(), service_config)
            .await
            .unwrap();

        let alice_coins = get_coins(&db, &alice);
        let bob_coins = get_coins(&db, &bob);

        assert!(matches!(
            alice_coins.as_slice(),
            &[Coin {
                utxo_id,
                owner,
                amount,
                asset_id,
                tx_pointer,
                maturity,
                ..
            }] if utxo_id == alice_utxo_id
            && owner == alice
            && amount == alice_value
            && asset_id == asset_id_alice
            && tx_pointer.block_height() == alice_block_created
            && maturity == alice_maturity,
        ));
        assert!(matches!(
            bob_coins.as_slice(),
            &[Coin {
                owner,
                amount,
                asset_id,
                ..
            }] if owner == bob
            && amount == bob_value
            && asset_id == asset_id_bob
        ));
    }

    #[tokio::test]
    async fn config_state_initializes_contract_state() {
        let mut rng = StdRng::seed_from_u64(10);

        let test_key: Bytes32 = rng.gen();
        let test_value: Bytes32 = rng.gen();
        let state = vec![(test_key, test_value)];
        let salt: Salt = rng.gen();
        let contract = Contract::from(op::ret(0x10).to_bytes().to_vec());
        let root = contract.root();
        let contract_id = contract.id(&salt, &root, &Contract::default_state_root());

        let service_config = Config {
            chain_config: ChainConfig::local_testnet(),
<<<<<<< HEAD
            chain_state: StateConfig {
                contracts: vec![ContractConfig {
=======
            state_config: StateConfig {
                contracts: Some(vec![ContractConfig {
>>>>>>> 620d25ce
                    contract_id,
                    code: contract.into(),
                    salt,
                    state: Some(state),
                    balances: None,
                    tx_id: Some(rng.gen()),
                    output_index: Some(rng.gen()),
                    tx_pointer_block_height: Some(0u32.into()),
                    tx_pointer_tx_idx: Some(rng.gen()),
                }],
                ..Default::default()
            },
            ..Config::local_node()
        };

        let db = Database::default();
        FuelService::from_database(db.clone(), service_config)
            .await
            .unwrap();

        let ret = db
            .storage::<ContractsState>()
            .get(&(&contract_id, &test_key).into())
            .unwrap()
            .expect("Expect a state entry to exist with test_key")
            .into_owned();

        assert_eq!(test_value, ret)
    }

    #[tokio::test]
    async fn tests_init_da_msgs() {
        let mut rng = StdRng::seed_from_u64(32492);
        let mut config = Config::local_node();

        let msg = MessageConfig {
            sender: rng.gen(),
            recipient: rng.gen(),
            nonce: rng.gen(),
            amount: rng.gen(),
            data: vec![rng.gen()],
            da_height: DaBlockHeight(0),
        };

<<<<<<< HEAD
        config.chain_state = StateConfig {
            messages: vec![msg.clone()],
=======
        config.state_config = StateConfig {
            messages: Some(vec![msg.clone()]),
>>>>>>> 620d25ce
            ..Default::default()
        };

        let db = &Database::default();

        maybe_initialize_state(&config, db).unwrap();

        let expected_msg: Message = msg.into();

        let ret_msg = db
            .storage::<Messages>()
            .get(expected_msg.id())
            .unwrap()
            .unwrap()
            .into_owned();

        assert_eq!(expected_msg, ret_msg);
    }

    #[tokio::test]
    async fn config_state_initializes_contract_balance() {
        let mut rng = StdRng::seed_from_u64(10);

        let test_asset_id: AssetId = rng.gen();
        let test_balance: u64 = rng.next_u64();
        let balances = vec![(test_asset_id, test_balance)];
        let salt: Salt = rng.gen();
        let contract = Contract::from(op::ret(0x10).to_bytes().to_vec());
        let root = contract.root();
        let contract_id = contract.id(&salt, &root, &Contract::default_state_root());

        let service_config = Config {
            chain_config: ChainConfig::local_testnet(),
<<<<<<< HEAD
            chain_state: StateConfig {
                contracts: vec![ContractConfig {
=======
            state_config: StateConfig {
                contracts: Some(vec![ContractConfig {
>>>>>>> 620d25ce
                    contract_id,
                    code: contract.into(),
                    salt,
                    state: None,
                    balances: Some(balances),
                    tx_id: None,
                    output_index: None,
                    tx_pointer_block_height: None,
                    tx_pointer_tx_idx: None,
                }],
                ..Default::default()
            },
            ..Config::local_node()
        };

        let db = Database::default();
        FuelService::from_database(db.clone(), service_config)
            .await
            .unwrap();

        let ret = db
            .storage::<ContractsAssets>()
            .get(&(&contract_id, &test_asset_id).into())
            .unwrap()
            .expect("Expected a balance to be present")
            .into_owned();

        assert_eq!(test_balance, ret)
    }

    #[tokio::test]
    async fn coin_tx_pointer_cant_exceed_genesis_height() {
        let service_config = Config {
            chain_config: ChainConfig {
                height: Some(BlockHeight::from(10u32)),
                ..ChainConfig::local_testnet()
            },
<<<<<<< HEAD
            chain_state: StateConfig {
                coins: vec![CoinConfig {
=======
            state_config: StateConfig {
                coins: Some(vec![CoinConfig {
>>>>>>> 620d25ce
                    tx_id: None,
                    output_index: None,
                    // set txpointer height > genesis height
                    tx_pointer_block_height: Some(BlockHeight::from(11u32)),
                    tx_pointer_tx_idx: Some(0),
                    maturity: None,
                    owner: Default::default(),
                    amount: 10,
                    asset_id: Default::default(),
                }],
                ..Default::default()
            },
            ..Config::local_node()
        };

        let db = Database::default();
        let init_result = FuelService::from_database(db.clone(), service_config).await;

        assert!(init_result.is_err())
    }

    #[tokio::test]
    async fn contract_tx_pointer_cant_exceed_genesis_height() {
        let mut rng = StdRng::seed_from_u64(10);

        let test_asset_id: AssetId = rng.gen();
        let test_balance: u64 = rng.next_u64();
        let balances = vec![(test_asset_id, test_balance)];
        let salt: Salt = rng.gen();
        let contract = Contract::from(op::ret(0x10).to_bytes().to_vec());

        let service_config = Config {
            chain_config: ChainConfig {
                height: Some(BlockHeight::from(10u32)),
                ..ChainConfig::local_testnet()
            },
<<<<<<< HEAD
            chain_state: StateConfig {
                contracts: vec![ContractConfig {
=======
            state_config: StateConfig {
                contracts: Some(vec![ContractConfig {
>>>>>>> 620d25ce
                    contract_id: Default::default(),
                    code: contract.into(),
                    salt,
                    state: None,
                    balances: Some(balances),
                    tx_id: None,
                    output_index: None,
                    // set txpointer height > genesis height
                    tx_pointer_block_height: Some(BlockHeight::from(11u32)),
                    tx_pointer_tx_idx: Some(0),
                }],
                ..Default::default()
            },
            ..Config::local_node()
        };

        let db = Database::default();
        let init_result = FuelService::from_database(db.clone(), service_config).await;

        assert!(init_result.is_err())
    }

    fn get_coins(db: &Database, owner: &Address) -> Vec<Coin> {
        db.owned_coins_ids(owner, None, None)
            .map(|r| {
                let coin_id = r.unwrap();
                db.storage::<Coins>()
                    .get(&coin_id)
                    .map(|v| v.unwrap().into_owned().uncompress(coin_id))
                    .unwrap()
            })
            .collect()
    }
}<|MERGE_RESOLUTION|>--- conflicted
+++ resolved
@@ -148,12 +148,6 @@
 
     // TODO: load roots from storage
     let chain_config_hash = config.chain_config.root()?.into();
-<<<<<<< HEAD
-=======
-    let coins_root = init_coin_state(database, &config.state_config, height)?.into();
-    let contracts_root = init_contracts(database, &config.state_config, height)?.into();
-    let messages_root = init_da_messages(database, &config.state_config)?.into();
->>>>>>> 620d25ce
 
     let genesis = Genesis {
         chain_config_hash,
@@ -541,13 +535,8 @@
                 height: starting_height,
                 ..ChainConfig::local_testnet()
             },
-<<<<<<< HEAD
-            chain_state: StateConfig {
+            state_config: StateConfig {
                 coins: vec![
-=======
-            state_config: StateConfig {
-                coins: Some(vec![
->>>>>>> 620d25ce
                     CoinConfig {
                         tx_id: Some(alice_tx_id),
                         output_index: Some(alice_output_index),
@@ -626,13 +615,8 @@
 
         let service_config = Config {
             chain_config: ChainConfig::local_testnet(),
-<<<<<<< HEAD
-            chain_state: StateConfig {
+            state_config: StateConfig {
                 contracts: vec![ContractConfig {
-=======
-            state_config: StateConfig {
-                contracts: Some(vec![ContractConfig {
->>>>>>> 620d25ce
                     contract_id,
                     code: contract.into(),
                     salt,
@@ -677,13 +661,8 @@
             da_height: DaBlockHeight(0),
         };
 
-<<<<<<< HEAD
-        config.chain_state = StateConfig {
+        config.state_config = StateConfig {
             messages: vec![msg.clone()],
-=======
-        config.state_config = StateConfig {
-            messages: Some(vec![msg.clone()]),
->>>>>>> 620d25ce
             ..Default::default()
         };
 
@@ -717,13 +696,8 @@
 
         let service_config = Config {
             chain_config: ChainConfig::local_testnet(),
-<<<<<<< HEAD
-            chain_state: StateConfig {
+            state_config: StateConfig {
                 contracts: vec![ContractConfig {
-=======
-            state_config: StateConfig {
-                contracts: Some(vec![ContractConfig {
->>>>>>> 620d25ce
                     contract_id,
                     code: contract.into(),
                     salt,
@@ -761,13 +735,8 @@
                 height: Some(BlockHeight::from(10u32)),
                 ..ChainConfig::local_testnet()
             },
-<<<<<<< HEAD
-            chain_state: StateConfig {
+            state_config: StateConfig {
                 coins: vec![CoinConfig {
-=======
-            state_config: StateConfig {
-                coins: Some(vec![CoinConfig {
->>>>>>> 620d25ce
                     tx_id: None,
                     output_index: None,
                     // set txpointer height > genesis height
@@ -804,13 +773,8 @@
                 height: Some(BlockHeight::from(10u32)),
                 ..ChainConfig::local_testnet()
             },
-<<<<<<< HEAD
-            chain_state: StateConfig {
+            state_config: StateConfig {
                 contracts: vec![ContractConfig {
-=======
-            state_config: StateConfig {
-                contracts: Some(vec![ContractConfig {
->>>>>>> 620d25ce
                     contract_id: Default::default(),
                     code: contract.into(),
                     salt,
