--- conflicted
+++ resolved
@@ -6,132 +6,65 @@
     use crate as fuel_core;
     use fuel_core::database::Database;
     use fuel_core_executor::{
-        executor::OnceTransactionsSource,
-        ports::RelayerPort,
-        refs::ContractRef,
+        executor::OnceTransactionsSource, ports::RelayerPort, refs::ContractRef,
     };
     use fuel_core_storage::{
-        tables::{
-            Coins,
-            ContractsRawCode,
-            Messages,
-        },
+        tables::{Coins, ContractsRawCode, Messages},
         transactional::AtomicView,
-        Result as StorageResult,
-        StorageAsMut,
+        Result as StorageResult, StorageAsMut,
     };
     use fuel_core_types::{
         blockchain::{
-            block::{
-                Block,
-                PartialFuelBlock,
-            },
-            header::{
-                ConsensusHeader,
-                PartialBlockHeader,
-            },
+            block::{Block, PartialFuelBlock},
+            header::{ConsensusHeader, PartialBlockHeader},
             primitives::DaBlockHeight,
         },
         entities::{
             coins::coin::CompressedCoin,
-            relayer::message::{
-                Message,
-                MessageV1,
-            },
+            relayer::message::{Message, MessageV1},
         },
-        fuel_asm::{
-            op,
-            GTFArgs,
-            RegId,
-        },
+        fuel_asm::{op, GTFArgs, RegId},
         fuel_crypto::SecretKey,
         fuel_merkle::sparse,
         fuel_tx::{
             field::{
-                InputContract,
-                Inputs,
-                MintAmount,
-                MintAssetId,
-                OutputContract,
-                Outputs,
-                Policies,
-                Script as ScriptField,
-                TxPointer as TxPointerTraitTrait,
+                InputContract, Inputs, MintAmount, MintAssetId, OutputContract, Outputs,
+                Policies, Script as ScriptField, TxPointer as TxPointerTraitTrait,
             },
             input::{
-                coin::{
-                    CoinPredicate,
-                    CoinSigned,
-                },
-                contract,
-                Input,
+                coin::{CoinPredicate, CoinSigned},
+                contract, Input,
             },
             policies::PolicyType,
-            Bytes32,
-            Cacheable,
-            ConsensusParameters,
-            Create,
-            FeeParameters,
-            Finalizable,
-            Output,
-            Receipt,
-            Script,
-            Transaction,
-            TransactionBuilder,
-            TransactionFee,
-            TxParameters,
-            TxPointer,
-            UniqueIdentifier,
-            UtxoId,
-            ValidityError,
+            Bytes32, Cacheable, ConsensusParameters, Create, FeeParameters, Finalizable,
+            Output, Receipt, Script, Transaction, TransactionBuilder, TransactionFee,
+            TxParameters, TxPointer, UniqueIdentifier, UtxoId, ValidityError,
         },
         fuel_types::{
-            canonical::Serialize,
-            Address,
-            AssetId,
-            BlockHeight,
-            ChainId,
-            ContractId,
-            Salt,
-            Word,
+            canonical::Serialize, Address, AssetId, BlockHeight, ChainId, ContractId,
+            Salt, Word,
         },
         fuel_vm::{
-            checked_transaction::{
-                CheckError,
-                EstimatePredicates,
-            },
+            checked_transaction::{CheckError, EstimatePredicates},
             interpreter::ExecutableTransaction,
             script_with_data_offset,
             util::test_helpers::TestBuilder as TxBuilder,
-            Call,
-            CallFrame,
-            Contract,
+            Call, CallFrame, Contract,
         },
         services::{
             block_producer::Components,
             executor::{
-                Error as ExecutorError,
-                Event as ExecutorEvent,
-                ExecutionBlock,
-                ExecutionResult,
-                ExecutionTypes,
-                TransactionExecutionResult,
+                Error as ExecutorError, Event as ExecutorEvent, ExecutionBlock,
+                ExecutionResult, ExecutionTypes, TransactionExecutionResult,
                 TransactionValidityError,
             },
             relayer::Event,
         },
         tai64::Tai64,
     };
-    use fuel_core_upgradable_executor::{
-        config::Config,
-        executor::Executor,
-    };
+    use fuel_core_upgradable_executor::{config::Config, executor::Executor};
     use itertools::Itertools;
-    use rand::{
-        prelude::StdRng,
-        Rng,
-        SeedableRng,
-    };
+    use rand::{prelude::StdRng, Rng, SeedableRng};
 
     #[derive(Clone, Debug)]
     struct DisabledRelayer;
@@ -358,10 +291,7 @@
         use super::*;
         use fuel_core_storage::{
             iter::IterDirection,
-            transactional::{
-                AtomicView,
-                Modifiable,
-            },
+            transactional::{AtomicView, Modifiable},
         };
         use fuel_core_types::services::graphql_api::ContractBalance;
 
@@ -478,15 +408,10 @@
                 panic!("Invalid coinbase transaction");
             }
 
-<<<<<<< HEAD
             let ContractBalance {
                 asset_id, amount, ..
             } = producer
-                .database_view_provider
-=======
-            let (asset_id, amount) = producer
                 .storage_view_provider
->>>>>>> 30ad24e6
                 .latest_view()
                 .contract_balances(recipient, None, IterDirection::Forward)
                 .next()
@@ -578,15 +503,10 @@
             } else {
                 panic!("Invalid coinbase transaction");
             }
-<<<<<<< HEAD
             let ContractBalance {
                 asset_id, amount, ..
             } = producer
-                .database_view_provider
-=======
-            let (asset_id, amount) = producer
                 .storage_view_provider
->>>>>>> 30ad24e6
                 .latest_view()
                 .contract_balances(recipient, None, IterDirection::Forward)
                 .next()
@@ -704,15 +624,10 @@
                 .execute_and_commit(ExecutionBlock::Validation(produced_block))
                 .unwrap();
             assert_eq!(validated_block.transactions(), produced_txs);
-<<<<<<< HEAD
             let ContractBalance {
                 asset_id, amount, ..
             } = validator
-                .database_view_provider
-=======
-            let (asset_id, amount) = validator
                 .storage_view_provider
->>>>>>> 30ad24e6
                 .latest_view()
                 .contract_balances(recipient, None, IterDirection::Forward)
                 .next()
@@ -2813,19 +2728,13 @@
     mod relayer {
         use super::*;
         use crate::{
-            database::database_description::{
-                on_chain::OnChain,
-                relayer::Relayer,
-            },
+            database::database_description::{on_chain::OnChain, relayer::Relayer},
             state::ChangesIterator,
         };
         use fuel_core_relayer::storage::EventsHistory;
         use fuel_core_storage::{
             iter::IteratorOverTable,
-            tables::{
-                FuelBlocks,
-                SpentMessages,
-            },
+            tables::{FuelBlocks, SpentMessages},
             StorageAsMut,
         };
         use fuel_core_types::{
