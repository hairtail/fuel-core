--- conflicted
+++ resolved
@@ -356,12 +356,8 @@
         let mut iter = ::core::mem::take(&mut block.transactions).into_iter();
 
         let mut coinbase_tx: Mint = match execution_kind {
-<<<<<<< HEAD
-            ExecutionKind::Estimation | EstimationKind::Production => {
-=======
             ExecutionKind::DryRun => Default::default(),
-            ExecutionKind::Production => {
->>>>>>> 75697b3f
+            ExecutionKind::Estimation | ExecutionKind::Production => {
                 // The coinbase transaction should be the first.
                 // We will add actual amount of `Output::Coin` at the end of transactions execution.
                 Transaction::mint(
@@ -438,11 +434,7 @@
             .try_collect()?;
 
         // After the execution of all transactions in production mode, we can set the final fee.
-<<<<<<< HEAD
         if let ExecutionKind::Production | ExecutionKind::Estimation = execution_kind {
-=======
-        if execution_kind == ExecutionKind::Production {
->>>>>>> 75697b3f
             coinbase_tx.outputs_mut().clear();
             coinbase_tx.outputs_mut().push(Output::coin(
                 self.config.block_producer.coinbase_recipient,
@@ -625,10 +617,10 @@
         let min_fee = original_tx.metadata().min_fee();
         let max_fee = original_tx.metadata().max_fee();
 
-        let mut checked_tx: Checked<Tx>;
-        let mut estimated_tx: Estimated<Tx>;
-
-<<<<<<< HEAD
+        let tx_id = checked_tx.id();
+        let min_fee = checked_tx.metadata().min_fee();
+        let max_fee = checked_tx.metadata().max_fee();
+
         match execution_kind {
             ExecutionKind::Estimation => {
                 // Check the transaction against the block height.
@@ -636,63 +628,7 @@
                     block_height as Word,
                     &self.config.chain_conf.transaction_parameters,
                 )?;
-=======
-        let tx_id = checked_tx.id();
-        let min_fee = checked_tx.metadata().min_fee();
-        let max_fee = checked_tx.metadata().max_fee();
->>>>>>> 75697b3f
-
-                self.estimate_tx_predicates(estimated_tx.clone())?;
-
-<<<<<<< HEAD
-                if self.config.utxo_validation {
-                    // validate transaction has at least one coin
-                    self.verify_tx_has_at_least_one_coin_or_message(
-                        estimated_tx.transaction(),
-                    )?;
-                    // validate utxos exist and maturity is properly set
-                    self.verify_input_state(
-                        tx_db_transaction.deref(),
-                        estimated_tx.transaction(),
-                        *header.height(),
-                        header.da_height,
-                    )?;
-                    // validate transaction signature
-                    estimated_tx
-                        .transaction()
-                        .check_signatures()
-                        .map_err(TransactionValidityError::from)?;
-                }
-            }
-            ExecutionKind::Production | ExecutionKind::Validation => {
-                // Check the transaction against the block height.
-                let checked_tx = original_tx.clone().into_checked_basic(
-                    block_height as Word,
-                    &self.config.chain_conf.transaction_parameters,
-                )?;
-
-                self.verify_tx_predicates(checked_tx.clone())?;
-
-                if self.config.utxo_validation {
-                    // validate transaction has at least one coin
-                    self.verify_tx_has_at_least_one_coin_or_message(
-                        checked_tx.transaction(),
-                    )?;
-                    // validate utxos exist and maturity is properly set
-                    self.verify_input_state(
-                        tx_db_transaction.deref(),
-                        checked_tx.transaction(),
-                        *header.height(),
-                        header.da_height,
-                    )?;
-                    // validate transaction signature
-                    checked_tx
-                        .transaction()
-                        .check_signatures()
-                        .map_err(TransactionValidityError::from)?;
-                }
-            }
-=======
+
         if self.config.utxo_validation {
             // validate transaction has at least one coin
             self.verify_tx_has_at_least_one_coin_or_message(
@@ -711,7 +647,6 @@
                 .transaction()
                 .check_signatures(&self.config.chain_conf.transaction_parameters)
                 .map_err(TransactionValidityError::from)?;
->>>>>>> 75697b3f
         }
 
         // execute transaction
@@ -770,11 +705,7 @@
                     })
                 }
             }
-<<<<<<< HEAD
-            ExecutionKind::Production | ExecutionKind::Estimation => {
-=======
-            ExecutionKind::DryRun | ExecutionKind::Production => {
->>>>>>> 75697b3f
+            ExecutionKind::DryRun |  ExecutionKind::Estimation | ExecutionKind::Production => {
                 // malleate the block with the resultant tx from the vm
             }
         }
