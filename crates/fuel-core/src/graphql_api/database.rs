use crate::fuel_core_graphql_api::{
    database::arc_wrapper::ArcWrapper,
    ports::{
        DatabaseBlocks,
        DatabaseChain,
        DatabaseContracts,
        DatabaseMessageProof,
        DatabaseMessages,
        DatabaseRelayedTransactions,
        OffChainDatabase,
        OnChainDatabase,
    },
};
use fuel_core_storage::{
    iter::{
        BoxedIter,
        IntoBoxedIter,
        IterDirection,
    },
    transactional::AtomicView,
    Error as StorageError,
    Mappable,
    Result as StorageResult,
    StorageInspect,
};
use fuel_core_txpool::types::{
    ContractId,
    TxId,
};
use fuel_core_types::{
    blockchain::{
        block::CompressedBlock,
        consensus::Consensus,
        primitives::{
            BlockId,
            DaBlockHeight,
        },
    },
    entities::relayer::{
        message::{
            MerkleProof,
            Message,
        },
        transaction::RelayedTransactionStatus,
    },
    fuel_tx::{
        Address,
        AssetId,
        Bytes32,
        Salt,
        TxPointer,
        UtxoId,
    },
    fuel_types::{
        BlockHeight,
        Nonce,
    },
    services::{
        graphql_api::ContractBalance,
        txpool::TransactionStatus,
    },
};
use std::{
    borrow::Cow,
    sync::Arc,
};

mod arc_wrapper;

/// The on-chain view of the database used by the [`ReadView`] to fetch on-chain data.
pub type OnChainView = Arc<dyn OnChainDatabase>;
/// The off-chain view of the database used by the [`ReadView`] to fetch off-chain data.
pub type OffChainView = Arc<dyn OffChainDatabase>;

/// The container of the on-chain and off-chain database view provides.
/// It is used only by `ViewExtension` to create a [`ReadView`].
pub struct ReadDatabase {
    /// The on-chain database view provider.
    on_chain: Box<dyn AtomicView<View = OnChainView, Height = BlockHeight>>,
    /// The off-chain database view provider.
    off_chain: Box<dyn AtomicView<View = OffChainView, Height = BlockHeight>>,
}

impl ReadDatabase {
    /// Creates a new [`ReadDatabase`] with the given on-chain and off-chain database view providers.
    pub fn new<OnChain, OffChain>(on_chain: OnChain, off_chain: OffChain) -> Self
    where
        OnChain: AtomicView<Height = BlockHeight> + 'static,
        OffChain: AtomicView<Height = BlockHeight> + 'static,
        OnChain::View: OnChainDatabase,
        OffChain::View: OffChainDatabase,
    {
        Self {
            on_chain: Box::new(ArcWrapper::new(on_chain)),
            off_chain: Box::new(ArcWrapper::new(off_chain)),
        }
    }

    /// Creates a consistent view of the database.
    pub fn view(&self) -> ReadView {
        // TODO: Use the same height for both views to guarantee consistency.
        //  It is not possible to implement until `view_at` is implemented for the `AtomicView`.
        //  https://github.com/FuelLabs/fuel-core/issues/1582
        ReadView {
            on_chain: self.on_chain.latest_view(),
            off_chain: self.off_chain.latest_view(),
        }
    }
}

pub struct ReadView {
    on_chain: OnChainView,
    off_chain: OffChainView,
}

impl DatabaseBlocks for ReadView {
    fn blocks(
        &self,
        height: Option<BlockHeight>,
        direction: IterDirection,
    ) -> BoxedIter<'_, StorageResult<CompressedBlock>> {
        // Chain together blocks from the off-chain db and the on-chain db
        // The blocks in off-chain db, if any, are from time before regenesis

        if let Some(height) = height {
            match self.on_chain.first_height() {
                Ok(onchain_start_height) => {
                    match (height >= onchain_start_height, direction) {
                        (true, IterDirection::Forward) => {
                            self.on_chain.blocks(Some(height), direction)
                        }
                        (true, IterDirection::Reverse) => self
                            .on_chain
                            .blocks(Some(height), direction)
                            .chain(self.off_chain.old_blocks(None, direction))
                            .into_boxed(),
                        (false, IterDirection::Forward) => self
                            .off_chain
                            .old_blocks(Some(height), direction)
                            .chain(self.on_chain.blocks(None, direction))
                            .into_boxed(),
                        (false, IterDirection::Reverse) => {
                            self.off_chain.old_blocks(Some(height), direction)
                        }
                    }
                }
                Err(err) => core::iter::once(Err(err)).into_boxed(),
            }
        } else {
            match direction {
                IterDirection::Forward => self
                    .off_chain
                    .old_blocks(height, direction)
                    .chain(self.on_chain.blocks(height, direction))
                    .into_boxed(),
                IterDirection::Reverse => self
                    .on_chain
                    .blocks(height, direction)
                    .chain(self.off_chain.old_blocks(height, direction))
                    .into_boxed(),
            }
        }
    }

    fn latest_height(&self) -> StorageResult<BlockHeight> {
        self.on_chain.latest_height()
    }

    fn first_height(&self) -> StorageResult<BlockHeight> {
        self.on_chain.first_height()
    }
}

impl<M> StorageInspect<M> for ReadView
where
    M: Mappable,
    dyn OnChainDatabase: StorageInspect<M, Error = StorageError>,
{
    type Error = StorageError;

    fn get(&self, key: &M::Key) -> StorageResult<Option<Cow<M::OwnedValue>>> {
        self.on_chain.get(key)
    }

    fn contains_key(&self, key: &M::Key) -> StorageResult<bool> {
        self.on_chain.contains_key(key)
    }
}

impl DatabaseMessages for ReadView {
    fn all_messages(
        &self,
        start_message_id: Option<Nonce>,
        direction: IterDirection,
    ) -> BoxedIter<'_, StorageResult<Message>> {
        self.on_chain.all_messages(start_message_id, direction)
    }

    fn message_is_spent(&self, nonce: &Nonce) -> StorageResult<bool> {
        self.on_chain.message_is_spent(nonce)
    }

    fn message_exists(&self, nonce: &Nonce) -> StorageResult<bool> {
        self.on_chain.message_exists(nonce)
    }
}

impl DatabaseRelayedTransactions for ReadView {
    fn transaction_status(
        &self,
        id: Bytes32,
    ) -> StorageResult<Option<RelayedTransactionStatus>> {
        let maybe_status = self.off_chain.relayed_tx_status(id)?;
        Ok(maybe_status)
    }
}

impl DatabaseContracts for ReadView {
    fn contract_balances(
        &self,
        contract: ContractId,
        start_asset: Option<AssetId>,
        direction: IterDirection,
    ) -> BoxedIter<StorageResult<ContractBalance>> {
        self.on_chain
            .contract_balances(contract, start_asset, direction)
    }
}

impl DatabaseChain for ReadView {
    fn da_height(&self) -> StorageResult<DaBlockHeight> {
        self.on_chain.da_height()
    }
}

impl DatabaseMessageProof for ReadView {
    fn block_history_proof(
        &self,
        message_block_height: &BlockHeight,
        commit_block_height: &BlockHeight,
    ) -> StorageResult<MerkleProof> {
        self.on_chain
            .block_history_proof(message_block_height, commit_block_height)
    }
}

impl OnChainDatabase for ReadView {}

impl OffChainDatabase for ReadView {
    fn block_height(&self, block_id: &BlockId) -> StorageResult<BlockHeight> {
        self.off_chain.block_height(block_id)
    }

    fn tx_status(&self, tx_id: &TxId) -> StorageResult<TransactionStatus> {
        self.off_chain.tx_status(tx_id)
    }

    fn owned_coins_ids(
        &self,
        owner: &Address,
        start_coin: Option<UtxoId>,
        direction: IterDirection,
    ) -> BoxedIter<'_, StorageResult<UtxoId>> {
        self.off_chain.owned_coins_ids(owner, start_coin, direction)
    }

    fn owned_message_ids(
        &self,
        owner: &Address,
        start_message_id: Option<Nonce>,
        direction: IterDirection,
    ) -> BoxedIter<'_, StorageResult<Nonce>> {
        self.off_chain
            .owned_message_ids(owner, start_message_id, direction)
    }

    fn owned_transactions_ids(
        &self,
        owner: Address,
        start: Option<TxPointer>,
        direction: IterDirection,
    ) -> BoxedIter<StorageResult<(TxPointer, TxId)>> {
        self.off_chain
            .owned_transactions_ids(owner, start, direction)
    }

    fn contract_salt(&self, contract_id: &ContractId) -> StorageResult<Salt> {
        self.off_chain.contract_salt(contract_id)
    }

<<<<<<< HEAD
    fn old_blocks(
        &self,
        height: Option<BlockHeight>,
        direction: IterDirection,
    ) -> BoxedIter<'_, StorageResult<CompressedBlock>> {
        self.off_chain.old_blocks(height, direction)
    }

    fn old_block_consensus(&self, height: BlockHeight) -> StorageResult<Consensus> {
        self.off_chain.old_block_consensus(height)
    }

    fn old_transaction(
        &self,
        id: &TxId,
    ) -> StorageResult<Option<fuel_core_types::fuel_tx::Transaction>> {
        self.off_chain.old_transaction(id)
=======
    fn relayed_tx_status(
        &self,
        id: Bytes32,
    ) -> StorageResult<Option<RelayedTransactionStatus>> {
        self.off_chain.relayed_tx_status(id)
>>>>>>> 030c67f6
    }
}<|MERGE_RESOLUTION|>--- conflicted
+++ resolved
@@ -288,7 +288,6 @@
         self.off_chain.contract_salt(contract_id)
     }
 
-<<<<<<< HEAD
     fn old_blocks(
         &self,
         height: Option<BlockHeight>,
@@ -306,12 +305,12 @@
         id: &TxId,
     ) -> StorageResult<Option<fuel_core_types::fuel_tx::Transaction>> {
         self.off_chain.old_transaction(id)
-=======
+    }
+
     fn relayed_tx_status(
         &self,
         id: Bytes32,
     ) -> StorageResult<Option<RelayedTransactionStatus>> {
         self.off_chain.relayed_tx_status(id)
->>>>>>> 030c67f6
     }
 }