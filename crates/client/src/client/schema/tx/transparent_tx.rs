use crate::client::schema::{
    contract::ContractIdFragment,
    schema,
    tx::{
        transparent_receipt::Receipt,
        TransactionStatus,
        TxIdArgs,
    },
    Address,
    AssetId,
    Bytes32,
    ConnectionArgs,
    ConversionError,
    HexString,
    Nonce,
    PageInfo,
    Salt,
    TransactionId,
    TxPointer,
    UtxoId,
    U64,
};
use core::convert::{
    TryFrom,
    TryInto,
};
use fuel_core_types::{
    fuel_tx,
    fuel_tx::{
        field::ReceiptsRoot,
        StorageSlot,
    },
    fuel_types,
};
use itertools::Itertools;

/// Retrieves the transaction in opaque form
#[derive(cynic::QueryFragment, Debug)]
#[cynic(
    schema_path = "./assets/schema.sdl",
    graphql_type = "Query",
    variables = "TxIdArgs"
)]
pub struct TransactionQuery {
    #[arguments(id: $id)]
    pub transaction: Option<Transaction>,
}

#[derive(cynic::QueryFragment, Debug)]
#[cynic(
    schema_path = "./assets/schema.sdl",
    graphql_type = "Query",
    variables = "ConnectionArgs"
)]
pub struct TransactionsQuery {
    #[arguments(after: $after, before: $before, first: $first, last: $last)]
    pub transactions: TransactionConnection,
}

#[derive(cynic::QueryFragment, Debug)]
#[cynic(schema_path = "./assets/schema.sdl")]
pub struct TransactionConnection {
    pub edges: Vec<TransactionEdge>,
    pub page_info: PageInfo,
}

#[derive(cynic::QueryFragment, Debug)]
#[cynic(schema_path = "./assets/schema.sdl")]
pub struct TransactionEdge {
    pub cursor: String,
    pub node: Transaction,
}

#[derive(cynic::QueryFragment, Debug)]
#[cynic(schema_path = "./assets/schema.sdl")]
pub struct Transaction {
    pub gas_limit: Option<U64>,
    pub gas_price: Option<U64>,
    pub id: TransactionId,
    pub tx_pointer: Option<TxPointer>,
    pub input_asset_ids: Option<Vec<AssetId>>,
    pub input_contracts: Option<Vec<ContractIdFragment>>,
    pub inputs: Option<Vec<Input>>,
    pub is_script: bool,
    pub is_create: bool,
    pub is_mint: bool,
    pub outputs: Vec<Output>,
    pub maturity: Option<U64>,
    pub receipts_root: Option<Bytes32>,
    pub status: Option<TransactionStatus>,
    pub witnesses: Option<Vec<HexString>>,
    pub receipts: Option<Vec<Receipt>>,
    pub script: Option<HexString>,
    pub script_data: Option<HexString>,
    pub salt: Option<Salt>,
    pub storage_slots: Option<Vec<HexString>>,
    pub bytecode_witness_index: Option<i32>,
    pub bytecode_length: Option<U64>,
}

impl TryFrom<Transaction> for fuel_tx::Transaction {
    type Error = ConversionError;

    fn try_from(tx: Transaction) -> Result<Self, Self::Error> {
        let tx = if tx.is_script {
            let mut script = fuel_tx::Transaction::script(
                tx.gas_price
                    .ok_or_else(|| {
                        ConversionError::MissingField("gas_price".to_string())
                    })?
                    .into(),
                tx.gas_limit
                    .ok_or_else(|| {
                        ConversionError::MissingField("gas_limit".to_string())
                    })?
                    .into(),
                tx.maturity
                    .ok_or_else(|| ConversionError::MissingField("maturity".to_string()))?
                    .into(),
                tx.script
                    .ok_or_else(|| ConversionError::MissingField("script".to_string()))?
                    .into(),
                tx.script_data
                    .ok_or_else(|| {
                        ConversionError::MissingField("script_data".to_string())
                    })?
                    .into(),
                tx.inputs
                    .ok_or_else(|| ConversionError::MissingField("inputs".to_string()))?
                    .into_iter()
                    .map(TryInto::try_into)
                    .collect::<Result<Vec<fuel_tx::Input>, ConversionError>>()?,
                tx.outputs
                    .into_iter()
                    .map(TryInto::try_into)
                    .collect::<Result<Vec<fuel_tx::Output>, ConversionError>>()?,
                tx.witnesses
                    .ok_or_else(|| {
                        ConversionError::MissingField("witnesses".to_string())
                    })?
                    .into_iter()
                    .map(|w| w.0 .0.into())
                    .collect(),
            );
            *script.receipts_root_mut() = tx
                .receipts_root
                .ok_or_else(|| {
                    ConversionError::MissingField("receipts_root".to_string())
                })?
                .into();
            script.into()
        } else if tx.is_create {
            let create = fuel_tx::Transaction::create(
                tx.gas_price
                    .ok_or_else(|| {
                        ConversionError::MissingField("gas_price".to_string())
                    })?
                    .into(),
                tx.gas_limit
                    .ok_or_else(|| {
                        ConversionError::MissingField("gas_limit".to_string())
                    })?
                    .into(),
                tx.maturity
                    .ok_or_else(|| ConversionError::MissingField("maturity".to_string()))?
                    .into(),
                tx.bytecode_witness_index
                    .ok_or_else(|| {
                        ConversionError::MissingField(
                            "bytecode_witness_index".to_string(),
                        )
                    })?
                    .try_into()?,
                tx.salt
                    .ok_or_else(|| ConversionError::MissingField("salt".to_string()))?
                    .into(),
                tx.storage_slots
                    .ok_or_else(|| {
                        ConversionError::MissingField("storage_slots".to_string())
                    })?
                    .into_iter()
                    .map(|slot| {
                        if slot.0 .0.len() != 64 {
                            return Err(ConversionError::BytesLength)
                        }
                        let key = &slot.0 .0[0..32];
                        let value = &slot.0 .0[32..];
                        Ok(StorageSlot::new(
                            // unwrap is safe because length is checked
                            fuel_types::Bytes32::try_from(key)
                                .map_err(|_| ConversionError::BytesLength)?,
                            fuel_types::Bytes32::try_from(value)
                                .map_err(|_| ConversionError::BytesLength)?,
                        ))
                    })
                    .try_collect()?,
                tx.inputs
                    .ok_or_else(|| ConversionError::MissingField("inputs".to_string()))?
                    .into_iter()
                    .map(TryInto::try_into)
                    .collect::<Result<Vec<fuel_tx::Input>, ConversionError>>()?,
                tx.outputs
                    .into_iter()
                    .map(TryInto::try_into)
                    .collect::<Result<Vec<fuel_tx::Output>, ConversionError>>()?,
                tx.witnesses
                    .ok_or_else(|| {
                        ConversionError::MissingField("witnesses".to_string())
                    })?
                    .into_iter()
                    .map(|w| w.0 .0.into())
                    .collect(),
            );
            create.into()
        } else {
            let tx_pointer: fuel_tx::TxPointer = tx
                .tx_pointer
                .ok_or_else(|| ConversionError::MissingField("tx_pointer".to_string()))?
                .into();
            let mint = fuel_tx::Transaction::mint(
                tx_pointer,
                tx.outputs
                    .into_iter()
                    .map(TryInto::try_into)
                    .collect::<Result<Vec<fuel_tx::Output>, ConversionError>>()?,
            );
            mint.into()
        };

        // This `match` block is added here to enforce compilation error if a new variant
        // is added into the `fuel_tx::Transaction` enum.
        //
        // If you face a compilation error, please update the code above and add a new variant below.
        match tx {
            fuel_tx::Transaction::Script(_) => {}
            fuel_tx::Transaction::Create(_) => {}
            fuel_tx::Transaction::Mint(_) => {}
        };

        Ok(tx)
    }
}

#[derive(cynic::InlineFragments, Debug)]
#[cynic(schema_path = "./assets/schema.sdl")]
pub enum Input {
    InputCoin(InputCoin),
    InputContract(InputContract),
    InputMessage(InputMessage),
    #[cynic(fallback)]
    Unknown,
}

#[derive(cynic::QueryFragment, Debug)]
#[cynic(schema_path = "./assets/schema.sdl")]
pub struct InputCoin {
    pub utxo_id: UtxoId,
    pub owner: Address,
    pub amount: U64,
    pub asset_id: AssetId,
    pub tx_pointer: TxPointer,
    pub witness_index: i32,
    pub maturity: U64,
    pub predicate: HexString,
    pub predicate_data: HexString,
    pub predicate_gas_used: U64,
}

#[derive(cynic::QueryFragment, Debug)]
#[cynic(schema_path = "./assets/schema.sdl")]
pub struct InputContract {
    pub utxo_id: UtxoId,
    pub balance_root: Bytes32,
    pub state_root: Bytes32,
    pub tx_pointer: TxPointer,
    pub contract: ContractIdFragment,
}

#[derive(cynic::QueryFragment, Debug)]
#[cynic(schema_path = "./assets/schema.sdl")]
pub struct InputMessage {
    sender: Address,
    recipient: Address,
    amount: U64,
    nonce: Nonce,
    witness_index: i32,
    data: HexString,
    predicate: HexString,
    predicate_data: HexString,
    predicate_gas_used: U64,
}

impl TryFrom<Input> for fuel_tx::Input {
    type Error = ConversionError;

    fn try_from(input: Input) -> Result<fuel_tx::Input, Self::Error> {
        Ok(match input {
            Input::InputCoin(coin) => {
                if coin.predicate.0 .0.is_empty() {
                    fuel_tx::Input::coin_signed(
                        coin.utxo_id.into(),
                        coin.owner.into(),
                        coin.amount.into(),
                        coin.asset_id.into(),
                        coin.tx_pointer.into(),
                        coin.witness_index.try_into()?,
                        coin.maturity.into(),
                    )
                } else {
<<<<<<< HEAD
                    fuel_tx::Input::CoinPredicate {
                        utxo_id: coin.utxo_id.into(),
                        owner: coin.owner.into(),
                        amount: coin.amount.into(),
                        asset_id: coin.asset_id.into(),
                        maturity: coin.maturity.into(),
                        tx_pointer: coin.tx_pointer.into(),
                        predicate: coin.predicate.into(),
                        predicate_data: coin.predicate_data.into(),
                        predicate_gas_used: coin.predicate_gas_used.into(),
                    }
=======
                    fuel_tx::Input::coin_predicate(
                        coin.utxo_id.into(),
                        coin.owner.into(),
                        coin.amount.into(),
                        coin.asset_id.into(),
                        coin.tx_pointer.into(),
                        coin.maturity.into(),
                        coin.predicate.into(),
                        coin.predicate_data.into(),
                    )
>>>>>>> 985338a2
                }
            }
            Input::InputContract(contract) => fuel_tx::Input::contract(
                contract.utxo_id.into(),
                contract.balance_root.into(),
                contract.state_root.into(),
                contract.tx_pointer.into(),
                contract.contract.id.into(),
            ),
            Input::InputMessage(message) => {
<<<<<<< HEAD
                if message.predicate.0 .0.is_empty() {
                    fuel_tx::Input::MessageSigned {
                        message_id: message.message_id.into(),
                        sender: message.sender.into(),
                        recipient: message.recipient.into(),
                        amount: message.amount.into(),
                        nonce: message.nonce.into(),
                        witness_index: message.witness_index.try_into()?,
                        data: message.data.into(),
                    }
                } else {
                    fuel_tx::Input::MessagePredicate {
                        message_id: message.message_id.into(),
                        sender: message.sender.into(),
                        recipient: message.recipient.into(),
                        amount: message.amount.into(),
                        nonce: message.nonce.into(),
                        data: message.data.into(),
                        predicate: message.predicate.into(),
                        predicate_data: message.predicate_data.into(),
                        predicate_gas_used: message.predicate_gas_used.into(),
                    }
=======
                match (
                    message.data.0 .0.is_empty(),
                    message.predicate.0 .0.is_empty(),
                ) {
                    (true, true) => Self::message_coin_signed(
                        message.sender.into(),
                        message.recipient.into(),
                        message.amount.into(),
                        message.nonce.into(),
                        message.witness_index.try_into()?,
                    ),
                    (true, false) => Self::message_coin_predicate(
                        message.sender.into(),
                        message.recipient.into(),
                        message.amount.into(),
                        message.nonce.into(),
                        message.predicate.into(),
                        message.predicate_data.into(),
                    ),
                    (false, true) => Self::message_data_signed(
                        message.sender.into(),
                        message.recipient.into(),
                        message.amount.into(),
                        message.nonce.into(),
                        message.witness_index.try_into()?,
                        message.data.into(),
                    ),
                    (false, false) => Self::message_data_predicate(
                        message.sender.into(),
                        message.recipient.into(),
                        message.amount.into(),
                        message.nonce.into(),
                        message.data.into(),
                        message.predicate.into(),
                        message.predicate_data.into(),
                    ),
>>>>>>> 985338a2
                }
            }
            Input::Unknown => return Err(Self::Error::UnknownVariant("Input")),
        })
    }
}

#[derive(cynic::InlineFragments, Debug)]
#[cynic(schema_path = "./assets/schema.sdl")]
pub enum Output {
    CoinOutput(CoinOutput),
    ContractOutput(ContractOutput),
    ChangeOutput(ChangeOutput),
    VariableOutput(VariableOutput),
    ContractCreated(ContractCreated),
    #[cynic(fallback)]
    Unknown,
}

#[derive(cynic::QueryFragment, Debug)]
#[cynic(schema_path = "./assets/schema.sdl")]
pub struct CoinOutput {
    pub to: Address,
    pub amount: U64,
    pub asset_id: AssetId,
}

#[derive(cynic::QueryFragment, Debug)]
#[cynic(schema_path = "./assets/schema.sdl")]
pub struct ChangeOutput {
    pub to: Address,
    pub amount: U64,
    pub asset_id: AssetId,
}

#[derive(cynic::QueryFragment, Debug)]
#[cynic(schema_path = "./assets/schema.sdl")]
pub struct VariableOutput {
    pub to: Address,
    pub amount: U64,
    pub asset_id: AssetId,
}

#[derive(cynic::QueryFragment, Debug)]
#[cynic(schema_path = "./assets/schema.sdl")]
pub struct ContractOutput {
    pub input_index: i32,
    pub balance_root: Bytes32,
    pub state_root: Bytes32,
}

#[derive(cynic::QueryFragment, Debug)]
#[cynic(schema_path = "./assets/schema.sdl")]
pub struct ContractCreated {
    contract: ContractIdFragment,
    state_root: Bytes32,
}

impl TryFrom<Output> for fuel_tx::Output {
    type Error = ConversionError;

    fn try_from(value: Output) -> Result<Self, Self::Error> {
        Ok(match value {
            Output::CoinOutput(coin) => Self::Coin {
                to: coin.to.into(),
                amount: coin.amount.into(),
                asset_id: coin.asset_id.into(),
            },
            Output::ContractOutput(contract) => Self::Contract {
                input_index: contract.input_index.try_into()?,
                balance_root: contract.balance_root.into(),
                state_root: contract.state_root.into(),
            },
            Output::ChangeOutput(change) => Self::Change {
                to: change.to.into(),
                amount: change.amount.into(),
                asset_id: change.asset_id.into(),
            },
            Output::VariableOutput(variable) => Self::Variable {
                to: variable.to.into(),
                amount: variable.amount.into(),
                asset_id: variable.asset_id.into(),
            },
            Output::ContractCreated(contract) => Self::ContractCreated {
                contract_id: contract.contract.id.into(),
                state_root: contract.state_root.into(),
            },
            Output::Unknown => return Err(Self::Error::UnknownVariant("Output")),
        })
    }
}<|MERGE_RESOLUTION|>--- conflicted
+++ resolved
@@ -307,19 +307,6 @@
                         coin.maturity.into(),
                     )
                 } else {
-<<<<<<< HEAD
-                    fuel_tx::Input::CoinPredicate {
-                        utxo_id: coin.utxo_id.into(),
-                        owner: coin.owner.into(),
-                        amount: coin.amount.into(),
-                        asset_id: coin.asset_id.into(),
-                        maturity: coin.maturity.into(),
-                        tx_pointer: coin.tx_pointer.into(),
-                        predicate: coin.predicate.into(),
-                        predicate_data: coin.predicate_data.into(),
-                        predicate_gas_used: coin.predicate_gas_used.into(),
-                    }
-=======
                     fuel_tx::Input::coin_predicate(
                         coin.utxo_id.into(),
                         coin.owner.into(),
@@ -329,8 +316,8 @@
                         coin.maturity.into(),
                         coin.predicate.into(),
                         coin.predicate_data.into(),
+						coin.predicate_gas_used.into(),
                     )
->>>>>>> 985338a2
                 }
             }
             Input::InputContract(contract) => fuel_tx::Input::contract(
@@ -341,30 +328,6 @@
                 contract.contract.id.into(),
             ),
             Input::InputMessage(message) => {
-<<<<<<< HEAD
-                if message.predicate.0 .0.is_empty() {
-                    fuel_tx::Input::MessageSigned {
-                        message_id: message.message_id.into(),
-                        sender: message.sender.into(),
-                        recipient: message.recipient.into(),
-                        amount: message.amount.into(),
-                        nonce: message.nonce.into(),
-                        witness_index: message.witness_index.try_into()?,
-                        data: message.data.into(),
-                    }
-                } else {
-                    fuel_tx::Input::MessagePredicate {
-                        message_id: message.message_id.into(),
-                        sender: message.sender.into(),
-                        recipient: message.recipient.into(),
-                        amount: message.amount.into(),
-                        nonce: message.nonce.into(),
-                        data: message.data.into(),
-                        predicate: message.predicate.into(),
-                        predicate_data: message.predicate_data.into(),
-                        predicate_gas_used: message.predicate_gas_used.into(),
-                    }
-=======
                 match (
                     message.data.0 .0.is_empty(),
                     message.predicate.0 .0.is_empty(),
@@ -400,8 +363,8 @@
                         message.data.into(),
                         message.predicate.into(),
                         message.predicate_data.into(),
+						message.predicate_gas_used.into(),
                     ),
->>>>>>> 985338a2
                 }
             }
             Input::Unknown => return Err(Self::Error::UnknownVariant("Input")),
