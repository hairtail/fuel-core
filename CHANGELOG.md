# Change Log
All notable changes to this project will be documented in this file.

The format is based on [Keep a Changelog](http://keepachangelog.com/)
and this project adheres to [Semantic Versioning](http://semver.org/).

## [Unreleased]

Description of the upcoming release here.

### Changed

<<<<<<< HEAD
- [#1587](https://github.com/FuelLabs/fuel-core/pull/1587): Use `BlockHeight` as a primary key for the `FuelsBlock` table.
=======
- [#1585](https://github.com/FuelLabs/fuel-core/pull/1585): Let `NetworkBehaviour` macro generate `FuelBehaviorEvent` in p2p
>>>>>>> 1013f0ea
- [#1577](https://github.com/FuelLabs/fuel-core/pull/1577): Moved insertion of sealed blocks into the `BlockImporter` instead of the executor.

#### Breaking

- [#1576](https://github.com/FuelLabs/fuel-core/pull/1576): The change moves the implementation of the storage traits for required tables from `fuel-core` to `fuel-core-storage` crate. The change also adds a more flexible configuration of the encoding/decoding per the table and allows the implementation of specific behaviors for the table in a much easier way. It unifies the encoding between database, SMTs, and iteration, preventing mismatching bytes representation on the Rust type system level. Plus, it increases the re-usage of the code by applying the same structure to other tables.
    
    It is a breaking PR because it changes database encoding/decoding for some tables.
    
    ### StructuredStorage
    
    The change adds a new type `StructuredStorage`. It is a wrapper around the key-value storage that implements the storage traits(`StorageInspect`, `StorageMutate`, `StorageRead`, etc) for the tables with structure. This structure works in tandem with the `TableWithStructure` trait. The table may implement `TableWithStructure` specifying the structure, as an example:
    
    ```rust
    impl TableWithStructure for ContractsRawCode {
        type Structure = Plain<Raw, Raw>;
    
        fn column() -> Column {
            Column::ContractsRawCode
        }
    }
    ```
    
    It is a definition of the structure for the `ContractsRawCode` table. It has a plain structure meaning it simply encodes/decodes bytes and stores/loads them into/from the storage. As a key codec and value codec, it uses a `Raw` encoding/decoding that simplifies writing bytes and loads them back into the memory without applying any serialization or deserialization algorithm.
    
    If the table implements `TableWithStructure` and the selected codec satisfies all structure requirements, the corresponding storage traits for that table are implemented on the `StructuredStorage` type.
    
    ### Codecs
    
    Each structure allows customizing the key and value codecs. It allows the use of different codecs for different tables, taking into account the complexity and weight of the data and providing a way of more optimal implementation.
    
    That property may be very useful to perform migration in a more easier way. Plus, it also can be a `no_std` migration potentially allowing its fraud proving.
    
    An example of migration:
    
    ```rust
    /// Define the table for V1 value encoding/decoding.
    impl TableWithStructure for ContractsRawCodeV1 {
        type Structure = Plain<Raw, Raw>;
    
        fn column() -> Column {
            Column::ContractsRawCode
        }
    }
    
    /// Define the table for V2 value encoding/decoding.
    /// It uses `Postcard` codec for the value instead of `Raw` codec.
    ///
    /// # Dev-note: The columns is the same.
    impl TableWithStructure for ContractsRawCodeV2 {
        type Structure = Plain<Raw, Postcard>;
    
        fn column() -> Column {
            Column::ContractsRawCode
        }
    }
    
    fn migration(storage: &mut Database) {
        let mut iter = storage.iter_all::<ContractsRawCodeV1>(None);
        while let Ok((key, value)) = iter.next() {
            // Insert into the same table but with another codec.
            storage.storage::<ContractsRawCodeV2>().insert(key, value);
        }
    }
    ```
    
    ### Structures
    
    The structure of the table defines its behavior. As an example, a `Plain` structure simply encodes/decodes bytes and stores/loads them into/from the storage. The `SMT` structure builds a sparse merkle tree on top of the key-value pairs.
    
    Implementing a structure one time, we can apply it to any table satisfying the requirements of this structure. It increases the re-usage of the code and minimizes duplication.
    
    It can be useful if we decide to create global roots for all required tables that are used in fraud proving.
    
    ```rust
    impl TableWithStructure for SpentMessages {
        type Structure = Plain<Raw, Postcard>;
    
        fn column() -> Column {
            Column::SpentMessages
        }
    }
                     |
                     |
                    \|/
    
    impl TableWithStructure for SpentMessages {
        type Structure =
            Sparse<Raw, Postcard, SpentMessagesMerkleMetadata, SpentMessagesMerkleNodes>;
    
        fn column() -> Column {
            Column::SpentMessages
        }
    }
    ```
    
    ### Side changes
    
    #### `iter_all`
    The `iter_all` functionality now accepts the table instead of `K` and `V` generics. It is done to use the correct codec during deserialization. Also, the table definition provides the column.
    
    #### Duplicated unit tests
    
    The `fuel-core-storage` crate provides macros that generate unit tests. Almost all tables had the same test like `get`, `insert`, `remove`, `exist`. All duplicated tests were moved to macros. The unique one still stays at the same place where it was before.
    
    #### `StorageBatchMutate`
    
    Added a new `StorageBatchMutate` trait that we can move to `fuel-storage` crate later. It allows batch operations on the storage. It may be more performant in some cases.

- [#1573](https://github.com/FuelLabs/fuel-core/pull/1573): Remove nested p2p request/response encoding. Only breaks p2p networking compatibility with older fuel-core versions, but is otherwise fully internal.


## [Version 0.22.0]

### Added

- [#1515](https://github.com/FuelLabs/fuel-core/pull/1515): Added support of `--version` command for `fuel-core-keygen` binary.
- [#1504](https://github.com/FuelLabs/fuel-core/pull/1504): A `Success` or `Failure` variant of `TransactionStatus` returned by a query now contains the associated receipts generated by transaction execution.

#### Breaking
- [#1531](https://github.com/FuelLabs/fuel-core/pull/1531): Make `fuel-core-executor` `no_std` compatible. It affects the `fuel-core` crate because it uses the `fuel-core-executor` crate. The change is breaking because of moved types.
- [#1524](https://github.com/FuelLabs/fuel-core/pull/1524): Adds information about connected peers to the GQL API.

### Changed

- [#1517](https://github.com/FuelLabs/fuel-core/pull/1517): Changed default gossip heartbeat interval to 500ms. 
- [#1520](https://github.com/FuelLabs/fuel-core/pull/1520): Extract `executor` into `fuel-core-executor` crate.

### Fixed

#### Breaking
- [#1536](https://github.com/FuelLabs/fuel-core/pull/1536): The change fixes the contracts tables to not touch SMT nodes of foreign contracts. Before, it was possible to invalidate the SMT from another contract. It is a breaking change and requires re-calculating the whole state from the beginning with new SMT roots. 
- [#1542](https://github.com/FuelLabs/fuel-core/pull/1542): Migrates information about peers to NodeInfo instead of ChainInfo. It also elides information about peers in the default node_info query.

## [Version 0.21.0]

This release focuses on preparing `fuel-core` for the mainnet environment:
- Most of the changes improved the security and stability of the node.
- The gas model was reworked to cover all aspects of execution.
- The benchmarking system was significantly enhanced, covering worst scenarios.
- A new set of benchmarks was added to track the accuracy of gas prices.
- Optimized heavy operations and removed/replaced exploitable functionality.

Besides that, there are more concrete changes:
- Unified naming conventions for all CLI arguments. Added dependencies between related fields to avoid misconfiguration in case of missing arguments. Added `--debug` flag that enables additional functionality like a debugger.
- Improved telemetry to cover the internal work of services and added support for the Pyroscope, allowing it to generate real-time flamegraphs to track performance.
- Improved stability of the P2P layer and adjusted the updating of reputation. The speed of block synchronization was significantly increased.
- The node is more stable and resilient. Improved DoS resistance and resource management. Fixed critical bugs during state transition.
- Reworked the `Mint` transaction to accumulate the fee from block production inside the contract defined by the block producer.

FuelVM received a lot of safety and stability improvements:
- The audit helped identify some bugs and errors that have been successfully fixed.
- Updated the gas price model to charge for resources used during the transaction lifecycle.
- Added `no_std` and 32 bit system support. This opens doors for fraud proving in the future.
- Removed the `ChainId` from the `PredicateId` calculation, allowing the use of predicates cross-chain.
- Improvements in the performance of some storage-related opcodes.
- Support the `ECAL` instruction that allows adding custom functionality to the VM. It can be used to create unique rollups or advanced indexers in the future.
- Support of [transaction policies](https://github.com/FuelLabs/fuel-vm/blob/master/CHANGELOG.md#version-0420) provides additional safety for the user. 
    It also allows the implementation of a multi-dimensional price model in the future, making the transaction execution cheaper and allowing more transactions that don't affect storage.
- Refactored errors, returning more detailed errors to the user, simplifying debugging.

### Added

- [#1503](https://github.com/FuelLabs/fuel-core/pull/1503): Add `gtf` opcode sanity check.
- [#1502](https://github.com/FuelLabs/fuel-core/pull/1502): Added price benchmark for `vm_initialization`.
- [#1501](https://github.com/FuelLabs/fuel-core/pull/1501): Add a CLI command for generating a fee collection contract.
- [#1492](https://github.com/FuelLabs/fuel-core/pull/1492): Support backward iteration in the RocksDB. It allows backward queries that were not allowed before.
- [#1490](https://github.com/FuelLabs/fuel-core/pull/1490): Add push and pop benchmarks.
- [#1485](https://github.com/FuelLabs/fuel-core/pull/1485): Prepare rc release of fuel core v0.21
- [#1476](https://github.com/FuelLabs/fuel-core/pull/1453): Add the majority of the "other" benchmarks for contract opcodes.
- [#1473](https://github.com/FuelLabs/fuel-core/pull/1473): Expose fuel-core version as a constant
- [#1469](https://github.com/FuelLabs/fuel-core/pull/1469): Added support of bloom filter for RocksDB tables and increased the block cache.
- [#1465](https://github.com/FuelLabs/fuel-core/pull/1465): Improvements for keygen cli and crates
- [#1642](https://github.com/FuelLabs/fuel-core/pull/1462): Added benchmark to measure the performance of contract state and contract ID calculation; use for gas costing.
- [#1457](https://github.com/FuelLabs/fuel-core/pull/1457): Fixing incorrect measurement for fast(µs) opcodes.
- [#1456](https://github.com/FuelLabs/fuel-core/pull/1456): Added flushing of the RocksDB during a graceful shutdown.
- [#1456](https://github.com/FuelLabs/fuel-core/pull/1456): Added more logs to track the service lifecycle.
- [#1453](https://github.com/FuelLabs/fuel-core/pull/1453): Add the majority of the "sanity" benchmarks for contract opcodes.
- [#1452](https://github.com/FuelLabs/fuel-core/pull/1452): Added benchmark to measure the performance of contract root calculation when utilizing the maximum contract size; used for gas costing of contract root during predicate owner validation.
- [#1449](https://github.com/FuelLabs/fuel-core/pull/1449): Fix coin pagination in e2e test client.
- [#1447](https://github.com/FuelLabs/fuel-core/pull/1447): Add timeout for continuous e2e tests
- [#1444](https://github.com/FuelLabs/fuel-core/pull/1444): Add "sanity" benchmarks for memory opcodes.
- [#1437](https://github.com/FuelLabs/fuel-core/pull/1437): Add some transaction throughput tests for basic transfers.
- [#1436](https://github.com/FuelLabs/fuel-core/pull/1436): Add a github action to continuously test beta-4.
- [#1433](https://github.com/FuelLabs/fuel-core/pull/1433): Add "sanity" benchmarks for flow opcodes.
- [#1432](https://github.com/FuelLabs/fuel-core/pull/1432): Add a new `--api-request-timeout` argument to control TTL for GraphQL requests.
- [#1430](https://github.com/FuelLabs/fuel-core/pull/1430): Add "sanity" benchmarks for crypto opcodes.
- [#1426](https://github.com/FuelLabs/fuel-core/pull/1426) Split keygen into a create and a binary.
- [#1419](https://github.com/FuelLabs/fuel-core/pull/1419): Add additional "sanity" benchmarks for arithmetic op code instructions.
- [#1411](https://github.com/FuelLabs/fuel-core/pull/1411): Added WASM and `no_std` compatibility.
- [#1405](https://github.com/FuelLabs/fuel-core/pull/1405): Use correct names for service metrics.
- [#1400](https://github.com/FuelLabs/fuel-core/pull/1400): Add releasy beta to fuel-core so that new commits to fuel-core master triggers fuels-rs.
- [#1371](https://github.com/FuelLabs/fuel-core/pull/1371): Add new client function for querying the `MessageStatus` for a specific message (by `Nonce`).
- [#1356](https://github.com/FuelLabs/fuel-core/pull/1356): Add peer reputation reporting to heartbeat code.
- [#1355](https://github.com/FuelLabs/fuel-core/pull/1355): Added new metrics related to block importing, such as tps, sync delays etc.
- [#1339](https://github.com/FuelLabs/fuel-core/pull/1339): Adds `baseAssetId` to `FeeParameters` in the GraphQL API.
- [#1331](https://github.com/FuelLabs/fuel-core/pull/1331): Add peer reputation reporting to block import code.
- [#1324](https://github.com/FuelLabs/fuel-core/pull/1324): Added pyroscope profiling to fuel-core, intended to be used by a secondary docker image that has debug symbols enabled.
- [#1309](https://github.com/FuelLabs/fuel-core/pull/1309): Add documentation for running debug builds with CLion and Visual Studio Code.  
- [#1308](https://github.com/FuelLabs/fuel-core/pull/1308): Add support for loading .env files when compiling with the `env` feature. This allows users to conveniently supply CLI arguments in a secure and IDE-agnostic way. 
- [#1304](https://github.com/FuelLabs/fuel-core/pull/1304): Implemented `submit_and_await_commit_with_receipts` method for `FuelClient`.
- [#1286](https://github.com/FuelLabs/fuel-core/pull/1286): Include readable names for test cases where missing.
- [#1274](https://github.com/FuelLabs/fuel-core/pull/1274): Added tests to benchmark block synchronization.
- [#1263](https://github.com/FuelLabs/fuel-core/pull/1263): Add gas benchmarks for `ED19` and `ECR1` instructions.

### Changed

- [#1512](https://github.com/FuelLabs/fuel-core/pull/1512): Internally simplify merkle_contract_state_range.
- [#1507](https://github.com/FuelLabs/fuel-core/pull/1507): Updated chain configuration to be ready for beta 5 network. It includes opcode prices from the latest benchmark and contract for the block producer.
- [#1477](https://github.com/FuelLabs/fuel-core/pull/1477): Upgraded the Rust version used in CI and containers to 1.73.0. Also includes associated Clippy changes.
- [#1469](https://github.com/FuelLabs/fuel-core/pull/1469): Replaced usage of `MemoryTransactionView` by `Checkpoint` database in the benchmarks.
- [#1468](https://github.com/FuelLabs/fuel-core/pull/1468): Bumped version of the `fuel-vm` to `v0.40.0`. It brings some breaking changes into consensus parameters API because of changes in the underlying types.
- [#1466](https://github.com/FuelLabs/fuel-core/pull/1466): Handling overflows during arithmetic operations.
- [#1460](https://github.com/FuelLabs/fuel-core/pull/1460): Change tracking branch from main to master for releasy tests.
- [#1454](https://github.com/FuelLabs/fuel-core/pull/1454): Update gas benchmarks for opcodes that append receipts.
- [#1440](https://github.com/FuelLabs/fuel-core/pull/1440): Don't report reserved nodes that send invalid transactions.
- [#1439](https://github.com/FuelLabs/fuel-core/pull/1439): Reduced memory BMT consumption during creation of the header.
- [#1434](https://github.com/FuelLabs/fuel-core/pull/1434): Continue gossiping transactions to reserved peers regardless of gossiping reputation score.
- [#1408](https://github.com/FuelLabs/fuel-core/pull/1408): Update gas benchmarks for storage opcodes to use a pre-populated database to get more accurate worst-case costs.
- [#1399](https://github.com/FuelLabs/fuel-core/pull/1399): The Relayer now queries Ethereum for its latest finalized block instead of using a configurable "finalization period" to presume finality.
- [#1397](https://github.com/FuelLabs/fuel-core/pull/1397): Improved keygen. Created a crate to be included from forc plugins and upgraded internal library to drop requirement of protoc to build
- [#1395](https://github.com/FuelLabs/fuel-core/pull/1395): Add DependentCost benchmarks for `k256`, `s256` and `mcpi` instructions.
- [#1393](https://github.com/FuelLabs/fuel-core/pull/1393): Increase heartbeat timeout from `2` to `60` seconds, as suggested in [this issue](https://github.com/FuelLabs/fuel-core/issues/1330).
- [#1392](https://github.com/FuelLabs/fuel-core/pull/1392): Fixed an overflow in `message_proof`.
- [#1390](https://github.com/FuelLabs/fuel-core/pull/1390): Up the `ethers` version to `2` to fix an issue with `tungstenite`.
- [#1383](https://github.com/FuelLabs/fuel-core/pull/1383): Disallow usage of `log` crate internally in favor of `tracing` crate.
- [#1380](https://github.com/FuelLabs/fuel-core/pull/1380): Add preliminary, hard-coded config values for heartbeat peer reputation, removing `todo`.
- [#1377](https://github.com/FuelLabs/fuel-core/pull/1377): Remove `DiscoveryEvent` and use `KademliaEvent` directly in `DiscoveryBehavior`.
- [#1366](https://github.com/FuelLabs/fuel-core/pull/1366): Improve caching during docker builds in CI by replacing gha
- [#1358](https://github.com/FuelLabs/fuel-core/pull/1358): Upgraded the Rust version used in CI to 1.72.0. Also includes associated Clippy changes.
- [#1349](https://github.com/FuelLabs/fuel-core/pull/1349): Updated peer-to-peer transactions API to support multiple blocks in a single request, and updated block synchronization to request multiple blocks based on the configured range of headers.
- [#1342](https://github.com/FuelLabs/fuel-core/pull/1342): Add error handling for P2P requests to return `None` to requester and log error.
- [#1318](https://github.com/FuelLabs/fuel-core/pull/1318): Modified block synchronization to use asynchronous task execution when retrieving block headers.
- [#1314](https://github.com/FuelLabs/fuel-core/pull/1314): Removed `types::ConsensusParameters` in favour of `fuel_tx:ConsensusParameters`.
- [#1302](https://github.com/FuelLabs/fuel-core/pull/1302): Removed the usage of flake and building of the bridge contract ABI.
    It simplifies the maintenance and updating of the events, requiring only putting the event definition into the codebase of the relayer.
- [#1293](https://github.com/FuelLabs/fuel-core/issues/1293): Parallelized the `estimate_predicates` endpoint to utilize all available threads.
- [#1270](https://github.com/FuelLabs/fuel-core/pull/1270): Modify the way block headers are retrieved from peers to be done in batches.

#### Breaking
- [#1506](https://github.com/FuelLabs/fuel-core/pull/1506): Added validation of the coin's fields during block production and validation. Before, it was possible to submit a transaction that didn't match the coin's values in the database, allowing printing/using unavailable assets.
- [#1491](https://github.com/FuelLabs/fuel-core/pull/1491): Removed unused request and response variants from the Gossipsub implementation, as well as related definitions and tests. Specifically, this removes gossiping of `ConsensusVote` and `NewBlock` events.
- [#1472](https://github.com/FuelLabs/fuel-core/pull/1472): Upgraded `fuel-vm` to `v0.42.0`. It introduces transaction policies that changes layout of the transaction. FOr more information check the [v0.42.0](https://github.com/FuelLabs/fuel-vm/pull/635) release.
- [#1470](https://github.com/FuelLabs/fuel-core/pull/1470): Divide `DependentCost` into "light" and "heavy" operations.
- [#1464](https://github.com/FuelLabs/fuel-core/pull/1464): Avoid possible truncation of higher bits. It may invalidate the code that truncated higher bits causing different behavior on 32-bit vs. 64-bit systems. The change affects some endpoints that now require lesser integers.
- [#1432](https://github.com/FuelLabs/fuel-core/pull/1432): All subscriptions and requests have a TTL now. So each subscription lifecycle is limited in time. If the subscription is closed because of TTL, it means that you subscribed after your transaction had been dropped by the network.
- [#1407](https://github.com/FuelLabs/fuel-core/pull/1407): The recipient is a `ContractId` instead of `Address`. The block producer should deploy its contract to receive the transaction fee. The collected fee is zero until the recipient contract is set.
- [#1407](https://github.com/FuelLabs/fuel-core/pull/1407): The `Mint` transaction is reworked with new fields to support the account-base model. It affects serialization and deserialization of the transaction and also affects GraphQL schema.
- [#1407](https://github.com/FuelLabs/fuel-core/pull/1407): The `Mint` transaction is the last transaction in the block instead of the first.
- [#1374](https://github.com/FuelLabs/fuel-core/pull/1374): Renamed `base_chain_height` to `da_height` and return current relayer height instead of latest Fuel block height.
- [#1367](https://github.com/FuelLabs/fuel-core/pull/1367): Update to the latest version of fuel-vm.
- [#1363](https://github.com/FuelLabs/fuel-core/pull/1363): Change message_proof api to take `nonce` instead of `message_id`
- [#1355](https://github.com/FuelLabs/fuel-core/pull/1355): Removed the `metrics` feature flag from the fuel-core crate, and metrics are now included by default.
- [#1339](https://github.com/FuelLabs/fuel-core/pull/1339): Added a new required field called `base_asset_id` to the `FeeParameters` definition in `ConsensusParameters`, as well as default values for `base_asset_id` in the `beta` and `dev` chain specifications.
- [#1322](https://github.com/FuelLabs/fuel-core/pull/1322):
  The `debug` flag is added to the CLI. The flag should be used for local development only. Enabling debug mode:
      - Allows GraphQL Endpoints to arbitrarily advance blocks.
      - Enables debugger GraphQL Endpoints.
      - Allows setting `utxo_validation` to `false`.
- [#1318](https://github.com/FuelLabs/fuel-core/pull/1318): Removed the `--sync-max-header-batch-requests` CLI argument, and renamed `--sync-max-get-txns` to `--sync-block-stream-buffer-size` to better represent the current behavior in the import.
- [#1290](https://github.com/FuelLabs/fuel-core/pull/1290): Standardize CLI args to use `-` instead of `_`.
- [#1279](https://github.com/FuelLabs/fuel-core/pull/1279): Added a new CLI flag to enable the Relayer service `--enable-relayer`, and disabled the Relayer service by default. When supplying the `--enable-relayer` flag, the `--relayer` argument becomes mandatory, and omitting it is an error. Similarly, providing a `--relayer` argument without the `--enable-relayer` flag is an error. Lastly, providing the `--keypair` or `--network` arguments will also produce an error if the `--enable-p2p` flag is not set.
- [#1262](https://github.com/FuelLabs/fuel-core/pull/1262): The `ConsensusParameters` aggregates all configuration data related to the consensus. It contains many fields that are segregated by the usage. The API of some functions was affected to use lesser types instead the whole `ConsensusParameters`. It is a huge breaking change requiring repetitively monotonically updating all places that use the `ConsensusParameters`. But during updating, consider that maybe you can use lesser types. Usage of them may simplify signatures of methods and make them more user-friendly and transparent.

### Removed

#### Breaking
- [#1484](https://github.com/FuelLabs/fuel-core/pull/1484): Removed `--network` CLI argument. Now the name of the network is fetched form chain configuration.
- [#1399](https://github.com/FuelLabs/fuel-core/pull/1399): Removed `relayer-da-finalization` parameter from the relayer CLI.
- [#1338](https://github.com/FuelLabs/fuel-core/pull/1338): Updated GraphQL client to use `DependentCost` for `k256`, `mcpi`, `s256`, `scwq`, `swwq` opcodes.
- [#1322](https://github.com/FuelLabs/fuel-core/pull/1322): The `manual_blocks_enabled` flag is removed from the CLI. The analog is a `debug` flag.<|MERGE_RESOLUTION|>--- conflicted
+++ resolved
@@ -10,11 +10,8 @@
 
 ### Changed
 
-<<<<<<< HEAD
 - [#1587](https://github.com/FuelLabs/fuel-core/pull/1587): Use `BlockHeight` as a primary key for the `FuelsBlock` table.
-=======
 - [#1585](https://github.com/FuelLabs/fuel-core/pull/1585): Let `NetworkBehaviour` macro generate `FuelBehaviorEvent` in p2p
->>>>>>> 1013f0ea
 - [#1577](https://github.com/FuelLabs/fuel-core/pull/1577): Moved insertion of sealed blocks into the `BlockImporter` instead of the executor.
 
 #### Breaking
